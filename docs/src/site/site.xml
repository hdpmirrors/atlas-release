--- conflicted
+++ resolved
@@ -93,20 +93,14 @@
         </menu>
 
         <menu name="Releases">
-<<<<<<< HEAD
-=======
             <item name="0.6-incubating"
                   href="http://www.apache.org/dyn/closer.cgi/incubator/atlas/0.6.0-incubating/"/>
->>>>>>> 6a63f715
             <item name="0.5-incubating"
                   href="http://www.apache.org/dyn/closer.cgi/incubator/atlas/0.5.0-incubating/"/>
         </menu>
 
         <menu name="Documentation">
-<<<<<<< HEAD
-=======
             <item name="0.6-incubating" href="./0.6.0-incubating/index.html"/>
->>>>>>> 6a63f715
             <item name="0.5-incubating" href="./0.5.0-incubating/index.html"/>
         </menu>
 
