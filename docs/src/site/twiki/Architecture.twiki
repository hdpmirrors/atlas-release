--- conflicted
+++ resolved
@@ -5,8 +5,6 @@
 ---++ Atlas High Level Architecture - Overview
 <img src="images/twiki/architecture.png" height="400" width="600" />
 
-<<<<<<< HEAD
-=======
 Architecturally, Atlas has the following components:
 
    * *A Web service*: This exposes RESTful APIs and a Web user interface to create, update and query metadata.
@@ -15,30 +13,16 @@
    * *Bridges / Hooks*: To add metadata to Atlas, libraries called ‘hooks’ are enabled in various systems like Apache Hive, Apache Falcon and Apache Sqoop which capture metadata events in the respective systems and propagate those events to Atlas. The Atlas server consumes these events and updates its stores.
    * *Metadata notification events*: Any updates to metadata in Atlas, either via the Hooks or the API are propagated from Atlas to downstream systems via events. Systems like Apache Ranger consume these events and allow administrators to act on them, for e.g. to configure policies for Access control.
    * *Notification Server*: Atlas uses Apache Kafka as a notification server for communication between hooks and downstream consumers of metadata notification events. Events are written by the hooks and Atlas to different Kafka topics. Kafka enables a loosely coupled integration between these disparate systems.
->>>>>>> 6a63f715
 
 ---++ Bridges
 External components like hive/sqoop/storm/falcon should model their taxonomy using typesystem and register the types with Atlas. For every entity created in this external component, the corresponding entity should be registered in Atlas as well.
 This is typically done in a hook which runs in the external component and is called for every entity operation. Hook generally processes the entity asynchronously using a thread pool to avoid adding latency to the main operation.
-<<<<<<< HEAD
-The hook can then build the entity and register the entity using Atlas REST APIs. Howerver, any failure in APIs because of network issue etc can in result entity not registered in Atlas and hence inconsistent metadata.
-=======
 The hook can then build the entity and register the entity using Atlas REST APIs. Howerver, any failure in APIs because of network issue etc can result in entity not registered in Atlas and hence inconsistent metadata.
->>>>>>> 6a63f715
 
 Atlas exposes notification interface and can be used for reliable entity registration by hook as well. The hook can send notification message containing the list of entities to be registered.  Atlas service contains hook consumer that listens to these messages and registers the entities.
 
 Available bridges are:
    * [[Bridge-Hive][Hive Bridge]]
-<<<<<<< HEAD
-
-
----++ Notification
-Notification is used for reliable entity registration from hooks and for entity/type change notifications. Atlas, by default, provides kafka integration, but its possible to provide other implementations as well. Atlas service starts embedded kafka server by default.
-
-Atlas also provides NotificationHookConsumer that runs in Atlas Service and listens to messages from hook and registers the entities in Atlas.
-<img src="images/twiki/notification.png" height="10" width="20" />
-=======
    * [[Bridge-Sqoop][Sqoop Bridge]]
    * [[Bridge-Falcon][Falcon Bridge]]
    * [[StormAtlasHook][Storm Bridge]]
@@ -54,4 +38,3 @@
 
 
 
->>>>>>> 6a63f715
