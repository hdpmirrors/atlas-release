--- conflicted
+++ resolved
@@ -35,11 +35,7 @@
         <tinkerpop.version>2.6.0</tinkerpop.version>
         <titan.version>0.5.4</titan.version>
         <checkstyle.failOnViolation>false</checkstyle.failOnViolation>
-<<<<<<< HEAD
         <guava.version>19.0</guava.version>
-=======
-        <guava.version>14.0</guava.version>
->>>>>>> c7a61629
     </properties>
 
     <dependencies>
