/*
 * Licensed to the Apache Software Foundation (ASF) under one
 * or more contributor license agreements.  See the NOTICE file
 * distributed with this work for additional information
 * regarding copyright ownership.  The ASF licenses this file
 * to you under the Apache License, Version 2.0 (the
 * "License"); you may not use this file except in compliance
 * with the License.  You may obtain a copy of the License at
 *
 *     http://www.apache.org/licenses/LICENSE-2.0
 *
 * Unless required by applicable law or agreed to in writing, software
 * distributed under the License is distributed on an "AS IS" BASIS,
 * WITHOUT WARRANTIES OR CONDITIONS OF ANY KIND, either express or implied.
 * See the License for the specific language governing permissions and
 * limitations under the License.
 */

package org.apache.atlas.query

import com.thinkaurelius.titan.core.TitanGraph
import com.thinkaurelius.titan.core.util.TitanCleanup
import org.apache.atlas.discovery.graph.DefaultGraphPersistenceStrategy
import org.apache.atlas.query.Expressions._
import org.apache.atlas.repository.graph.{TitanGraphProvider, GraphBackedMetadataRepository}
import org.apache.atlas.typesystem.types.TypeSystem
<<<<<<< HEAD
import org.junit.Test
import org.junit.runner.RunWith
import org.scalatest.Matchers._
import org.scalatest._
import org.scalatest.junit.JUnitRunner
=======
import org.testng.annotations.{Test,BeforeClass,AfterClass}
>>>>>>> 6a63f715

class GremlinTest extends BaseGremlinTest {

  var g: TitanGraph = null
  var gp: GraphPersistenceStrategies = null;
  var gProvider: TitanGraphProvider = null;

<<<<<<< HEAD
  override def beforeAll() {
=======
  @BeforeClass
  def beforeAll() {
>>>>>>> 6a63f715
    TypeSystem.getInstance().reset()
    QueryTestsUtils.setupTypes
    gProvider = new TitanGraphProvider();
    gp = new DefaultGraphPersistenceStrategy(new GraphBackedMetadataRepository(gProvider))
    g = QueryTestsUtils.setupTestGraph(gProvider)
<<<<<<< HEAD

  }

  override def afterAll() {
    g.shutdown()
    try {
      TitanCleanup.clear(g);
    } catch {
      case ex: Exception =>
        print("Could not clear the graph ", ex);
    }
  }

  test("testClass") {
    val r = QueryProcessor.evaluate(_class("DB"), g, gp)
    validateJson(r, """{
                      |    "query": "DB",
                      |    "dataType": {
                      |        "superTypes": [
                      |
                      |        ],
                      |        "hierarchicalMetaTypeName": "org.apache.atlas.typesystem.types.ClassType",
                      |        "typeName": "DB",
                      |        "attributeDefinitions": [
                      |            {
                      |                "name": "name",
                      |                "dataTypeName": "string",
                      |                "multiplicity": {
                      |                    "lower": 0,
                      |                    "upper": 1,
                      |                    "isUnique": false
                      |                },
                      |                "isComposite": false,
                      |                "isUnique": false,
                      |                "isIndexable": true,
                      |                "reverseAttributeName": null
                      |            },
                      |            {
                      |                "name": "owner",
                      |                "dataTypeName": "string",
                      |                "multiplicity": {
                      |                    "lower": 0,
                      |                    "upper": 1,
                      |                    "isUnique": false
                      |                },
                      |                "isComposite": false,
                      |                "isUnique": false,
                      |                "isIndexable": true,
                      |                "reverseAttributeName": null
                      |            },
                      |            {
                      |                "name": "createTime",
                      |                "dataTypeName": "int",
                      |                "multiplicity": {
                      |                    "lower": 0,
                      |                    "upper": 1,
                      |                    "isUnique": false
                      |                 },
                      |                "isComposite": false,
                      |               "isUnique": false,
                      |               "isIndexable": true,
                      |               "reverseAttributeName": null
                      |
                      |            },
                      |            {
                      |                "name": "clusterName",
                      |                "dataTypeName": "string",
                      |                "multiplicity": {
                      |                    "lower": 0,
                      |                    "upper": 1,
                      |                    "isUnique": false
                      |                },
                      |               "isComposite": false,
                      |               "isUnique": false,
                      |               "isIndexable": true,
                      |               "reverseAttributeName": null
                      |            }
                      |            ]
                      |        },
                      |        "rows": [
                      |            {
                      |                "$typeName$": "DB",
                      |                "$id$": {
                      |                    "$typeName$": "DB",
                      |                    "version": 0
                      |                },
                      |                "owner": "John ETL",
                      |                "name": "Sales",
                      |                "createTime": 1000,
                      |                "clusterName": "test"
                      |            },
                      |            {
                      |                "$typeName$": "DB",
                      |                "$id$": {
                      |                    "$typeName$": "DB",
                      |                    "version": 0
                      |                },
                      |                "owner": "Jane BI",
                      |                "name": "Reporting",
                      |                "createTime": 1500,
                      |                "clusterName": "test"
                      |            }
                      |        ]
                      |    }""".stripMargin)
  }

  test("testName") {
    val r = QueryProcessor.evaluate(_class("DB").field("name"), g, gp)
    validateJson(r, "{\n  \"query\":\"DB.name\",\n  \"dataType\":\"string\",\n  \"rows\":[\n    \"Sales\",\n    \"Reporting\"\n  ]\n}")
  }

  test("testFilter") {
    var r = QueryProcessor.evaluate(_class("DB").where(id("name").`=`(string("Reporting"))), g, gp)
=======
  }

  @AfterClass
  def afterAll() {
    g.shutdown()
    try {
      TitanCleanup.clear(g);
    } catch {
      case ex: Exception =>
        print("Could not clear the graph ", ex);
    }
  }

  @Test def testClass {
    val r = QueryProcessor.evaluate(_class("DB"), g, gp)
    validateJson(r, """{
                      |    "query": "DB",
                      |    "dataType": {
                      |        "superTypes": [
                      |
                      |        ],
                      |        "hierarchicalMetaTypeName": "org.apache.atlas.typesystem.types.ClassType",
                      |        "typeName": "DB",
                      |        "attributeDefinitions": [
                      |            {
                      |                "name": "name",
                      |                "dataTypeName": "string",
                      |                "multiplicity": {
                      |                    "lower": 0,
                      |                    "upper": 1,
                      |                    "isUnique": false
                      |                },
                      |                "isComposite": false,
                      |                "isUnique": false,
                      |                "isIndexable": true,
                      |                "reverseAttributeName": null
                      |            },
                      |            {
                      |                "name": "owner",
                      |                "dataTypeName": "string",
                      |                "multiplicity": {
                      |                    "lower": 0,
                      |                    "upper": 1,
                      |                    "isUnique": false
                      |                },
                      |                "isComposite": false,
                      |                "isUnique": false,
                      |                "isIndexable": true,
                      |                "reverseAttributeName": null
                      |            },
                      |            {
                      |                "name": "createTime",
                      |                "dataTypeName": "int",
                      |                "multiplicity": {
                      |                    "lower": 0,
                      |                    "upper": 1,
                      |                    "isUnique": false
                      |                 },
                      |                "isComposite": false,
                      |               "isUnique": false,
                      |               "isIndexable": true,
                      |               "reverseAttributeName": null
                      |
                      |            },
                      |            {
                      |                "name": "clusterName",
                      |                "dataTypeName": "string",
                      |                "multiplicity": {
                      |                    "lower": 0,
                      |                    "upper": 1,
                      |                    "isUnique": false
                      |                },
                      |               "isComposite": false,
                      |               "isUnique": false,
                      |               "isIndexable": true,
                      |               "reverseAttributeName": null
                      |            }
                      |            ]
                      |        },
                      |        "rows": [
                      |            {
                      |                "$typeName$": "DB",
                      |                "$id$": {
                      |                    "$typeName$": "DB",
                      |                    "version": 0
                      |                },
                      |                "owner": "John ETL",
                      |                "name": "Sales",
                      |                "createTime": 1000,
                      |                "clusterName": "test"
                      |            },
                      |            {
                      |                "$typeName$": "DB",
                      |                "$id$": {
                      |                    "$typeName$": "DB",
                      |                    "version": 0
                      |                },
                      |                "owner": "Jane BI",
                      |                "name": "Reporting",
                      |                "createTime": 1500,
                      |                "clusterName": "test"
                      |            }
                      |        ]
                      |    }""".stripMargin)
  }

  @Test def testName {
    val r = QueryProcessor.evaluate(_class("DB").field("name"), g, gp)
    validateJson(r, "{\n  \"query\":\"DB.name\",\n  \"dataType\":\"string\",\n  \"rows\":[\n    \"Sales\",\n    \"Reporting\"\n  ]\n}")
  }

  @Test def testFilter {
    var r = QueryProcessor.evaluate(_class("DB").where(id("name").`=`(string("Reporting"))), g, gp)
    validateJson(r, """{
                      |    "query": "DB where (name = \"Reporting\")",
                      |    "dataType": {
                      |        "superTypes": [],
                      |        "hierarchicalMetaTypeName": "org.apache.atlas.typesystem.types.ClassType",
                      |        "typeName": "DB",
                      |        "attributeDefinitions": [
                      |            {
                      |                "name": "name",
                      |                "dataTypeName": "string",
                      |                "multiplicity": {
                      |                    "lower": 0,
                      |                    "upper": 1,
                      |                    "isUnique": false
                      |                },
                      |                "isComposite": false,
                      |                "isUnique": false,
                      |                "isIndexable": true,
                      |                "reverseAttributeName": null
                      |            },
                      |            {
                      |                "name": "owner",
                      |                "dataTypeName": "string",
                      |                "multiplicity": {
                      |                    "lower": 0,
                      |                    "upper": 1,
                      |                    "isUnique": false
                      |                },
                      |                "isComposite": false,
                      |                "isUnique": false,
                      |                "isIndexable": true,
                      |                "reverseAttributeName": null
                      |            },
                      |            {
                      |                "name": "createTime",
                      |                "dataTypeName": "int",
                      |                "multiplicity": {
                      |                    "lower": 0,
                      |                    "upper": 1,
                      |                    "isUnique": false
                      |                },
                      |                "isComposite": false,
                      |                "isUnique": false,
                      |                "isIndexable": true,
                      |                "reverseAttributeName": null
                      |            },
                      |            {
                      |                "name": "clusterName",
                      |                "dataTypeName": "string",
                      |                "multiplicity": {
                      |                    "lower": 0,
                      |                    "upper": 1,
                      |                    "isUnique": false
                      |                },
                      |               "isComposite": false,
                      |               "isUnique": false,
                      |               "isIndexable": true,
                      |               "reverseAttributeName": null
                      |            }
                      |        ]
                      |    },
                      |    "rows": [
                      |        {
                      |            "$typeName$": "DB",
                      |            "$id$": {
                      |                "$typeName$": "DB",
                      |                "version": 0
                      |            },
                      |            "owner": "Jane BI",
                      |            "name": "Reporting",
                      |            "createTime": 1500,
                      |            "clusterName": "test"
                      |        }
                      |    ]
                      |}""".stripMargin);
  }

  @Test def testFilter2 {
    var r = QueryProcessor.evaluate(_class("DB").where(id("DB").field("name").`=`(string("Reporting"))), g, gp)
>>>>>>> 6a63f715
    validateJson(r, """{
                      |    "query": "DB where (name = \"Reporting\")",
                      |    "dataType": {
                      |        "superTypes": [],
                      |        "hierarchicalMetaTypeName": "org.apache.atlas.typesystem.types.ClassType",
                      |        "typeName": "DB",
                      |        "attributeDefinitions": [
                      |            {
                      |                "name": "name",
                      |                "dataTypeName": "string",
                      |                "multiplicity": {
                      |                    "lower": 0,
                      |                    "upper": 1,
                      |                    "isUnique": false
                      |                },
                      |                "isComposite": false,
                      |                "isUnique": false,
                      |                "isIndexable": true,
                      |                "reverseAttributeName": null
                      |            },
                      |            {
                      |                "name": "owner",
                      |                "dataTypeName": "string",
                      |                "multiplicity": {
                      |                    "lower": 0,
                      |                    "upper": 1,
                      |                    "isUnique": false
                      |                },
                      |                "isComposite": false,
                      |                "isUnique": false,
                      |                "isIndexable": true,
                      |                "reverseAttributeName": null
                      |            },
                      |            {
                      |                "name": "createTime",
                      |                "dataTypeName": "int",
                      |                "multiplicity": {
                      |                    "lower": 0,
                      |                    "upper": 1,
                      |                    "isUnique": false
                      |                },
                      |                "isComposite": false,
                      |                "isUnique": false,
                      |                "isIndexable": true,
                      |                "reverseAttributeName": null
                      |            },
                      |            {
                      |                "name": "clusterName",
                      |                "dataTypeName": "string",
                      |                "multiplicity": {
                      |                    "lower": 0,
                      |                    "upper": 1,
                      |                    "isUnique": false
                      |                },
                      |               "isComposite": false,
                      |               "isUnique": false,
                      |               "isIndexable": true,
                      |               "reverseAttributeName": null
                      |            }
                      |        ]
                      |    },
                      |    "rows": [
                      |        {
                      |            "$typeName$": "DB",
                      |            "$id$": {
                      |                "$typeName$": "DB",
                      |                "version": 0
                      |            },
                      |            "owner": "Jane BI",
                      |            "name": "Reporting",
                      |            "createTime": 1500,
                      |            "clusterName": "test"
                      |        }
                      |    ]
                      |}""".stripMargin);
  }

<<<<<<< HEAD
  test("testFilter2") {
    var r = QueryProcessor.evaluate(_class("DB").where(id("DB").field("name").`=`(string("Reporting"))), g, gp)
    validateJson(r, """{
                      |    "query": "DB where (name = \"Reporting\")",
                      |    "dataType": {
                      |        "superTypes": [],
                      |        "hierarchicalMetaTypeName": "org.apache.atlas.typesystem.types.ClassType",
                      |        "typeName": "DB",
                      |        "attributeDefinitions": [
                      |            {
                      |                "name": "name",
=======
  @Test def testSelect {
    val r = QueryProcessor.evaluate(_class("DB").where(id("name").`=`(string("Reporting"))).
      select(id("name"), id("owner")), g, gp)
    validateJson(r, """{
                      |    "query": "DB where (name = \"Reporting\") as _src1 select _src1.name as _src1.name, _src1.owner as _src1.owner",
                      |    "dataType": {
                      |        "typeName": "__tempQueryResultStruct1",
                      |        "attributeDefinitions": [
                      |            {
                      |                "name": "_src1.name",
>>>>>>> 6a63f715
                      |                "dataTypeName": "string",
                      |                "multiplicity": {
                      |                    "lower": 0,
                      |                    "upper": 1,
                      |                    "isUnique": false
                      |                },
                      |                "isComposite": false,
                      |                "isUnique": false,
                      |                "isIndexable": true,
                      |                "reverseAttributeName": null
                      |            },
                      |            {
<<<<<<< HEAD
                      |                "name": "owner",
=======
                      |                "name": "_src1.owner",
>>>>>>> 6a63f715
                      |                "dataTypeName": "string",
                      |                "multiplicity": {
                      |                    "lower": 0,
                      |                    "upper": 1,
                      |                    "isUnique": false
                      |                },
                      |                "isComposite": false,
                      |                "isUnique": false,
                      |                "isIndexable": true,
                      |                "reverseAttributeName": null
<<<<<<< HEAD
                      |            },
                      |            {
                      |                "name": "createTime",
                      |                "dataTypeName": "int",
                      |                "multiplicity": {
                      |                    "lower": 0,
                      |                    "upper": 1,
                      |                    "isUnique": false
                      |                },
                      |                "isComposite": false,
                      |                "isUnique": false,
                      |                "isIndexable": true,
                      |                "reverseAttributeName": null
                      |            },
                      |            {
                      |                "name": "clusterName",
                      |                "dataTypeName": "string",
                      |                "multiplicity": {
                      |                    "lower": 0,
                      |                    "upper": 1,
                      |                    "isUnique": false
                      |                },
                      |               "isComposite": false,
                      |               "isUnique": false,
                      |               "isIndexable": true,
                      |               "reverseAttributeName": null
=======
>>>>>>> 6a63f715
                      |            }
                      |        ]
                      |    },
                      |    "rows": [
                      |        {
<<<<<<< HEAD
                      |            "$typeName$": "DB",
                      |            "$id$": {
                      |                "$typeName$": "DB",
                      |                "version": 0
                      |            },
                      |            "owner": "Jane BI",
                      |            "name": "Reporting",
                      |            "createTime": 1500,
                      |            "clusterName": "test"
=======
                      |            "$typeName$": "__tempQueryResultStruct1",
                      |            "_src1.owner": "Jane BI",
                      |            "_src1.name": "Reporting"
>>>>>>> 6a63f715
                      |        }
                      |    ]
                      |}""".stripMargin);
  }

<<<<<<< HEAD
  test("testSelect") {
    val r = QueryProcessor.evaluate(_class("DB").where(id("name").`=`(string("Reporting"))).
      select(id("name"), id("owner")), g, gp)
    validateJson(r, """{
                      |    "query": "DB where (name = \"Reporting\") as _src1 select _src1.name as _col_0, _src1.owner as _col_1",
                      |    "dataType": {
                      |        "typeName": "__tempQueryResultStruct1",
                      |        "attributeDefinitions": [
                      |            {
                      |                "name": "_col_0",
                      |                "dataTypeName": "string",
                      |                "multiplicity": {
                      |                    "lower": 0,
                      |                    "upper": 1,
                      |                    "isUnique": false
                      |                },
                      |                "isComposite": false,
                      |                "isUnique": false,
                      |                "isIndexable": true,
                      |                "reverseAttributeName": null
                      |            },
                      |            {
                      |                "name": "_col_1",
                      |                "dataTypeName": "string",
                      |                "multiplicity": {
                      |                    "lower": 0,
                      |                    "upper": 1,
                      |                    "isUnique": false
                      |                },
                      |                "isComposite": false,
                      |                "isUnique": false,
                      |                "isIndexable": true,
                      |                "reverseAttributeName": null
                      |            }
                      |        ]
                      |    },
                      |    "rows": [
                      |        {
                      |            "$typeName$": "__tempQueryResultStruct1",
                      |            "_col_1": "Jane BI",
                      |            "_col_0": "Reporting"
                      |        }
                      |    ]
                      |}""".stripMargin);
  }

  test("testIsTrait") {
    val r = QueryProcessor.evaluate(_class("Table").where(isTrait("Dimension")), g, gp)
    validateJson(r, """{
                      |  "query":"Table where Table is Dimension",
=======
  @Test def testIsTrait {
    val r = QueryProcessor.evaluate(_class("Table").where(isTrait("Dimension")), g, gp)
    validateJson(r, """{
                      |  "query":"Table where Table is Dimension",
                      |  "dataType":{
                      |    "superTypes":[
                      |
                      |    ],
                      |    "hierarchicalMetaTypeName":"org.apache.atlas.typesystem.types.ClassType",
                      |    "typeName":"Table",
                      |    "attributeDefinitions":[
                      |      {
                      |        "name":"name",
                      |        "dataTypeName":"string",
                      |        "multiplicity":{
                      |          "lower":0,
                      |          "upper":1,
                      |          "isUnique":false
                      |        },
                      |        "isComposite":false,
                      |        "isUnique":false,
                      |        "isIndexable":true,
                      |        "reverseAttributeName":null
                      |      },
                      |      {
                      |        "name":"db",
                      |        "dataTypeName":"DB",
                      |        "multiplicity":{
                      |          "lower":1,
                      |          "upper":1,
                      |          "isUnique":false
                      |        },
                      |        "isComposite":false,
                      |        "isUnique":false,
                      |        "isIndexable":true,
                      |        "reverseAttributeName":null
                      |      },
                      |      {
                      |        "name":"sd",
                      |        "dataTypeName":"StorageDescriptor",
                      |        "multiplicity":{
                      |          "lower":1,
                      |          "upper":1,
                      |          "isUnique":false
                      |        },
                      |        "isComposite":false,
                      |        "isUnique":false,
                      |        "isIndexable":true,
                      |        "reverseAttributeName":null
                      |      },
                      |      {
                      |        "name":"created",
                      |        "dataTypeName":"date",
                      |        "multiplicity":{
                      |          "lower":0,
                      |          "upper":1,
                      |          "isUnique":false
                      |        },
                      |        "isComposite":false,
                      |        "isUnique":false,
                      |        "isIndexable":true,
                      |        "reverseAttributeName":null
                      |      }
                      |    ]
                      |  },
                      |  "rows":[
                      |    {
                      |      "$typeName$":"Table",
                      |      "$id$":{
                      |        "$typeName$":"Table",
                      |        "version":0
                      |      },
                      |      "created":"2014-12-11T02:35:58.440Z",
                      |      "sd":{
                      |        "$typeName$":"StorageDescriptor",
                      |        "version":0
                      |      },
                      |      "db":{
                      |        "$typeName$":"DB",
                      |        "version":0
                      |      },
                      |      "name":"product_dim",
                      |      "$traits$":{
                      |        "Dimension":{
                      |          "$typeName$":"Dimension"
                      |        }
                      |      }
                      |    },
                      |    {
                      |      "$typeName$":"Table",
                      |      "$id$":{
                      |        "$typeName$":"Table",
                      |        "version":0
                      |      },
                      |      "created":"2014-12-11T02:35:58.440Z",
                      |      "sd":{
                      |        "$typeName$":"StorageDescriptor",
                      |        "version":0
                      |      },
                      |      "db":{
                      |        "$typeName$":"DB",
                      |        "version":0
                      |      },
                      |      "name":"time_dim",
                      |      "$traits$":{
                      |        "Dimension":{
                      |          "$typeName$":"Dimension"
                      |        }
                      |      }
                      |    },
                      |    {
                      |      "$typeName$":"Table",
                      |      "$id$":{
                      |        "$typeName$":"Table",
                      |        "version":0
                      |      },
                      |      "created":"2014-12-11T02:35:58.440Z",
                      |      "sd":{
                      |        "$typeName$":"StorageDescriptor",
                      |        "version":0
                      |      },
                      |      "db":{
                      |        "$typeName$":"DB",
                      |        "version":0
                      |      },
                      |      "name":"customer_dim",
                      |      "$traits$":{
                      |        "Dimension":{
                      |          "$typeName$":"Dimension"
                      |        }
                      |      }
                      |    }
                      |  ]
                      |}""".stripMargin)
  }

  @Test def testhasField {
    val r = QueryProcessor.evaluate(_class("DB").where(hasField("name")), g, gp)
    validateJson(r, """{
                      |  "query":"DB where DB has name",
>>>>>>> 6a63f715
                      |  "dataType":{
                      |    "superTypes":[
                      |
                      |    ],
                      |    "hierarchicalMetaTypeName":"org.apache.atlas.typesystem.types.ClassType",
<<<<<<< HEAD
                      |    "typeName":"Table",
=======
                      |    "typeName":"DB",
>>>>>>> 6a63f715
                      |    "attributeDefinitions":[
                      |      {
                      |        "name":"name",
                      |        "dataTypeName":"string",
                      |        "multiplicity":{
                      |          "lower":0,
                      |          "upper":1,
                      |          "isUnique":false
                      |        },
                      |        "isComposite":false,
                      |        "isUnique":false,
                      |        "isIndexable":true,
                      |        "reverseAttributeName":null
                      |      },
                      |      {
<<<<<<< HEAD
                      |        "name":"db",
                      |        "dataTypeName":"DB",
                      |        "multiplicity":{
                      |          "lower":1,
=======
                      |        "name":"owner",
                      |        "dataTypeName":"string",
                      |        "multiplicity":{
                      |          "lower":0,
>>>>>>> 6a63f715
                      |          "upper":1,
                      |          "isUnique":false
                      |        },
                      |        "isComposite":false,
                      |        "isUnique":false,
                      |        "isIndexable":true,
                      |        "reverseAttributeName":null
                      |      },
                      |      {
<<<<<<< HEAD
                      |        "name":"sd",
                      |        "dataTypeName":"StorageDescriptor",
                      |        "multiplicity":{
                      |          "lower":1,
=======
                      |        "name":"createTime",
                      |        "dataTypeName":"int",
                      |        "multiplicity":{
                      |          "lower":0,
>>>>>>> 6a63f715
                      |          "upper":1,
                      |          "isUnique":false
                      |        },
                      |        "isComposite":false,
                      |        "isUnique":false,
                      |        "isIndexable":true,
                      |        "reverseAttributeName":null
                      |      },
                      |      {
<<<<<<< HEAD
                      |        "name":"created",
                      |        "dataTypeName":"date",
=======
                      |        "name":"clusterName",
                      |        "dataTypeName":"string",
>>>>>>> 6a63f715
                      |        "multiplicity":{
                      |          "lower":0,
                      |          "upper":1,
                      |          "isUnique":false
                      |        },
                      |        "isComposite":false,
                      |        "isUnique":false,
                      |        "isIndexable":true,
                      |        "reverseAttributeName":null
                      |      }
                      |    ]
                      |  },
                      |  "rows":[
                      |    {
<<<<<<< HEAD
                      |      "$typeName$":"Table",
                      |      "$id$":{
                      |        "$typeName$":"Table",
                      |        "version":0
                      |      },
                      |      "created":"2014-12-11T02:35:58.440Z",
                      |      "sd":{
                      |        "$typeName$":"StorageDescriptor",
                      |        "version":0
                      |      },
                      |      "db":{
                      |        "$typeName$":"DB",
                      |        "version":0
                      |      },
                      |      "name":"product_dim",
                      |      "$traits$":{
                      |        "Dimension":{
                      |          "$typeName$":"Dimension"
                      |        }
                      |      }
                      |    },
                      |    {
                      |      "$typeName$":"Table",
                      |      "$id$":{
                      |        "$typeName$":"Table",
                      |        "version":0
                      |      },
                      |      "created":"2014-12-11T02:35:58.440Z",
                      |      "sd":{
                      |        "$typeName$":"StorageDescriptor",
                      |        "version":0
                      |      },
                      |      "db":{
                      |        "$typeName$":"DB",
                      |        "version":0
                      |      },
                      |      "name":"time_dim",
                      |      "$traits$":{
                      |        "Dimension":{
                      |          "$typeName$":"Dimension"
                      |        }
                      |      }
                      |    },
                      |    {
                      |      "$typeName$":"Table",
                      |      "$id$":{
                      |        "$typeName$":"Table",
                      |        "version":0
                      |      },
                      |      "created":"2014-12-11T02:35:58.440Z",
                      |      "sd":{
                      |        "$typeName$":"StorageDescriptor",
                      |        "version":0
                      |      },
                      |      "db":{
                      |        "$typeName$":"DB",
                      |        "version":0
                      |      },
                      |      "name":"customer_dim",
                      |      "$traits$":{
                      |        "Dimension":{
                      |          "$typeName$":"Dimension"
                      |        }
                      |      }
=======
                      |      "$typeName$":"DB",
                      |      "$id$":{
                      |        "$typeName$":"DB",
                      |        "version":0
                      |      },
                      |      "owner":"John ETL",
                      |      "name":"Sales",
                      |      "createTime":1000,
                      |      "clusterName":"test"
                      |    },
                      |    {
                      |      "$typeName$":"DB",
                      |      "$id$":{
                      |        "$typeName$":"DB",
                      |        "version":0
                      |      },
                      |      "owner":"Jane BI",
                      |      "name":"Reporting",
                      |      "createTime":1500,
                      |      "clusterName":"test"
>>>>>>> 6a63f715
                      |    }
                      |  ]
                      |}""".stripMargin)
  }

<<<<<<< HEAD
  test("testhasField") {
    val r = QueryProcessor.evaluate(_class("DB").where(hasField("name")), g, gp)
    validateJson(r, """{
                      |  "query":"DB where DB has name",
                      |  "dataType":{
                      |    "superTypes":[
                      |
                      |    ],
                      |    "hierarchicalMetaTypeName":"org.apache.atlas.typesystem.types.ClassType",
                      |    "typeName":"DB",
=======
  @Test def testFieldReference {
    val r = QueryProcessor.evaluate(_class("DB").field("Table"), g, gp)
    validateJson(r, """{
                      |  "query":"DB Table",
                      |  "dataType":{
                      |    "superTypes":[      ],
                      |    "hierarchicalMetaTypeName":"org.apache.atlas.typesystem.types.ClassType",
                      |    "typeName":"Table",
>>>>>>> 6a63f715
                      |    "attributeDefinitions":[
                      |      {
                      |        "name":"name",
                      |        "dataTypeName":"string",
                      |        "multiplicity":{
                      |          "lower":0,
                      |          "upper":1,
                      |          "isUnique":false
                      |        },
                      |        "isComposite":false,
                      |        "isUnique":false,
                      |        "isIndexable":true,
                      |        "reverseAttributeName":null
                      |      },
                      |      {
<<<<<<< HEAD
                      |        "name":"owner",
                      |        "dataTypeName":"string",
                      |        "multiplicity":{
                      |          "lower":0,
=======
                      |        "name":"db",
                      |        "dataTypeName":"DB",
                      |        "multiplicity":{
                      |          "lower":1,
>>>>>>> 6a63f715
                      |          "upper":1,
                      |          "isUnique":false
                      |        },
                      |        "isComposite":false,
                      |        "isUnique":false,
                      |        "isIndexable":true,
                      |        "reverseAttributeName":null
                      |      },
                      |      {
<<<<<<< HEAD
                      |        "name":"createTime",
                      |        "dataTypeName":"int",
                      |        "multiplicity":{
                      |          "lower":0,
=======
                      |        "name":"sd",
                      |        "dataTypeName":"StorageDescriptor",
                      |        "multiplicity":{
                      |          "lower":1,
>>>>>>> 6a63f715
                      |          "upper":1,
                      |          "isUnique":false
                      |        },
                      |        "isComposite":false,
                      |        "isUnique":false,
                      |        "isIndexable":true,
                      |        "reverseAttributeName":null
                      |      },
                      |      {
<<<<<<< HEAD
                      |        "name":"clusterName",
                      |        "dataTypeName":"string",
=======
                      |        "name":"created",
                      |        "dataTypeName":"date",
>>>>>>> 6a63f715
                      |        "multiplicity":{
                      |          "lower":0,
                      |          "upper":1,
                      |          "isUnique":false
                      |        },
                      |        "isComposite":false,
                      |        "isUnique":false,
                      |        "isIndexable":true,
                      |        "reverseAttributeName":null
                      |      }
                      |    ]
                      |  },
                      |  "rows":[
                      |    {
<<<<<<< HEAD
                      |      "$typeName$":"DB",
                      |      "$id$":{
                      |        "$typeName$":"DB",
                      |        "version":0
                      |      },
                      |      "owner":"John ETL",
                      |      "name":"Sales",
                      |      "createTime":1000,
                      |      "clusterName":"test"
                      |    },
                      |    {
                      |      "$typeName$":"DB",
                      |      "$id$":{
                      |        "$typeName$":"DB",
                      |        "version":0
                      |      },
                      |      "owner":"Jane BI",
                      |      "name":"Reporting",
                      |      "createTime":1500,
                      |      "clusterName":"test"
                      |    }
                      |  ]
                      |}""".stripMargin)
  }

  test("testFieldReference") {
    val r = QueryProcessor.evaluate(_class("DB").field("Table"), g, gp)
    validateJson(r, """{
                      |  "query":"DB Table",
                      |  "dataType":{
                      |    "superTypes":[      ],
                      |    "hierarchicalMetaTypeName":"org.apache.atlas.typesystem.types.ClassType",
                      |    "typeName":"Table",
                      |    "attributeDefinitions":[
                      |      {
                      |        "name":"name",
                      |        "dataTypeName":"string",
                      |        "multiplicity":{
                      |          "lower":0,
                      |          "upper":1,
                      |          "isUnique":false
                      |        },
                      |        "isComposite":false,
                      |        "isUnique":false,
                      |        "isIndexable":true,
                      |        "reverseAttributeName":null
                      |      },
                      |      {
                      |        "name":"db",
                      |        "dataTypeName":"DB",
                      |        "multiplicity":{
                      |          "lower":1,
                      |          "upper":1,
                      |          "isUnique":false
                      |        },
                      |        "isComposite":false,
                      |        "isUnique":false,
                      |        "isIndexable":true,
                      |        "reverseAttributeName":null
                      |      },
                      |      {
                      |        "name":"sd",
                      |        "dataTypeName":"StorageDescriptor",
                      |        "multiplicity":{
                      |          "lower":1,
                      |          "upper":1,
                      |          "isUnique":false
                      |        },
                      |        "isComposite":false,
                      |        "isUnique":false,
                      |        "isIndexable":true,
                      |        "reverseAttributeName":null
                      |      },
                      |      {
                      |        "name":"created",
                      |        "dataTypeName":"date",
                      |        "multiplicity":{
                      |          "lower":0,
                      |          "upper":1,
                      |          "isUnique":false
                      |        },
                      |        "isComposite":false,
                      |        "isUnique":false,
                      |        "isIndexable":true,
                      |        "reverseAttributeName":null
                      |      }
                      |    ]
                      |  },
                      |  "rows":[
                      |    {
                      |      "$typeName$":"Table",
                      |      "$id$":{
                      |        "$typeName$":"Table",
                      |        "version":0
                      |      },
                      |      "created":"2014-12-11T02:35:58.440Z",
                      |      "sd":{
                      |        "$typeName$":"StorageDescriptor",
                      |        "version":0
                      |      },
                      |      "db":{
                      |        "$typeName$":"DB",
                      |        "version":0
                      |      },
                      |      "name":"sales_fact"
                      |    },
                      |    {
                      |      "$typeName$":"Table",
                      |      "$id$":{
                      |        "$typeName$":"Table",
                      |        "version":0
                      |      },
                      |      "created":"2014-12-11T02:35:58.440Z",
                      |      "sd":{
                      |        "$typeName$":"StorageDescriptor",
                      |        "version":0
                      |      },
                      |      "db":{
                      |        "$typeName$":"DB",
                      |        "version":0
                      |      },
                      |      "name":"product_dim",
                      |      "$traits$":{
                      |        "Dimension":{
                      |          "$typeName$":"Dimension"
                      |        }
                      |      }
                      |    },
                      |    {
                      |      "$typeName$":"Table",
                      |      "$id$":{
                      |        "$typeName$":"Table",
                      |        "version":0
                      |      },
                      |      "created":"2014-12-11T02:35:58.440Z",
                      |      "sd":{
                      |        "$typeName$":"StorageDescriptor",
                      |        "version":0
                      |      },
                      |      "db":{
                      |        "$typeName$":"DB",
                      |        "version":0
                      |      },
                      |      "name":"time_dim",
                      |      "$traits$":{
                      |        "Dimension":{
                      |          "$typeName$":"Dimension"
                      |        }
                      |      }
                      |    },
                      |    {
                      |      "$typeName$":"Table",
                      |      "$id$":{
                      |        "$typeName$":"Table",
                      |        "version":0
                      |      },
                      |      "created":"2014-12-11T02:35:58.440Z",
                      |      "sd":{
                      |        "$typeName$":"StorageDescriptor",
                      |        "version":0
                      |      },
                      |      "db":{
                      |        "$typeName$":"DB",
                      |        "version":0
                      |      },
                      |      "name":"customer_dim",
                      |      "$traits$":{
                      |        "Dimension":{
                      |          "$typeName$":"Dimension"
                      |        }
                      |      }
                      |    },
                      |    {
                      |      "$typeName$":"Table",
                      |      "$id$":{
                      |        "$typeName$":"Table",
                      |        "version":0
                      |      },
                      |      "created":"2014-12-11T02:35:58.440Z",
                      |      "sd":{
                      |        "$typeName$":"StorageDescriptor",
                      |        "version":0
                      |      },
                      |      "db":{
                      |        "$typeName$":"DB",
                      |        "version":0
                      |      },
                      |      "name":"sales_fact_daily_mv"
                      |    },
                      |    {
                      |      "$typeName$":"Table",
                      |      "$id$":{
                      |        "$typeName$":"Table",
                      |        "version":0
                      |      },
                      |      "created":"2014-12-11T02:35:58.440Z",
                      |      "sd":{
                      |        "$typeName$":"StorageDescriptor",
                      |        "version":0
                      |      },
                      |      "db":{
                      |        "$typeName$":"DB",
                      |        "version":0
                      |      },
                      |      "name":"sales_fact_monthly_mv"
                      |    }
                      |  ]
                      |}""".stripMargin);
  }

  test("testBackReference") {
    val r = QueryProcessor.evaluate(
      _class("DB").as("db").field("Table").where(id("db").field("name").`=`(string("Reporting"))), g, gp)
    validateJson(r, null)
  }

  test("testArith") {
    val r = QueryProcessor.evaluate(_class("DB").where(id("name").`=`(string("Reporting"))).
      select(id("name"), id("createTime") + int(1)), g, gp)
    validateJson(r, "{\n  \"query\":\"DB where (name = \\\"Reporting\\\") as _src1 select _src1.name as _col_0, (_src1.createTime + 1) as _col_1\",\n  \"dataType\":{\n    \"typeName\":\"__tempQueryResultStruct3\",\n    \"attributeDefinitions\":[\n      {\n        \"name\":\"_col_0\",\n        \"dataTypeName\":\"string\",\n        \"multiplicity\":{\n          \"lower\":0,\n          \"upper\":1,\n          \"isUnique\":false\n        },\n        \"isComposite\":false,\n        \"isUnique\":false,\n        \"isIndexable\":true,\n        \"reverseAttributeName\":null\n      },\n      {\n        \"name\":\"_col_1\",\n        \"dataTypeName\":\"int\",\n        \"multiplicity\":{\n          \"lower\":0,\n          \"upper\":1,\n          \"isUnique\":false\n        },\n        \"isComposite\":false,\n        \"isUnique\":false,\n        \"isIndexable\":true,\n        \"reverseAttributeName\":null\n      }\n    ]\n  },\n  \"rows\":[\n    {\n      \"$typeName$\":\"__tempQueryResultStruct3\",\n      \"_col_1\":1501,\n      \"_col_0\":\"Reporting\"\n    }\n  ]\n}")
  }

  test("testComparisonLogical") {
    val r = QueryProcessor.evaluate(_class("DB").where(id("name").`=`(string("Reporting")).
      and(id("createTime") > int(0))), g, gp)
    validateJson(r, """{
                      |    "query": "DB where (name = \"Reporting\") and (createTime > 0)",
                      |    "dataType": {
                      |        "superTypes": [
                      |
                      |        ],
                      |        "hierarchicalMetaTypeName": "org.apache.atlas.typesystem.types.ClassType",
                      |        "typeName": "DB",
                      |        "attributeDefinitions": [
                      |            {
                      |                "name": "name",
                      |                "dataTypeName": "string",
                      |                "multiplicity": {
                      |                    "lower": 0,
                      |                    "upper": 1,
                      |                    "isUnique": false
                      |                },
                      |                "isComposite": false,
                      |                "isUnique": false,
                      |                "isIndexable": true,
                      |                "reverseAttributeName": null
                      |            },
                      |            {
                      |                "name": "owner",
                      |                "dataTypeName": "string",
                      |                "multiplicity": {
                      |                    "lower": 0,
                      |                    "upper": 1,
                      |                    "isUnique": false
                      |                },
                      |                "isComposite": false,
                      |                "isUnique": false,
                      |                "isIndexable": true,
                      |                "reverseAttributeName": null
                      |            },
                      |            {
                      |                "name": "createTime",
                      |                "dataTypeName": "int",
                      |                "multiplicity": {
                      |                    "lower": 0,
                      |                    "upper": 1,
                      |                    "isUnique": false
                      |                },
                      |                "isComposite": false,
                      |                "isUnique": false,
                      |                "isIndexable": true,
                      |                "reverseAttributeName": null
                      |            },
                      |            {
                      |                "name": "clusterName",
                      |                "dataTypeName": "string",
                      |                "multiplicity": {
                      |                    "lower": 0,
                      |                    "upper": 1,
                      |                    "isUnique": false
                      |                },
                      |               "isComposite": false,
                      |               "isUnique": false,
                      |               "isIndexable": true,
                      |               "reverseAttributeName": null
                      |            }
                      |        ]
                      |    },
                      |    "rows": [
                      |        {
                      |            "$typeName$": "DB",
                      |            "$id$": {
                      |                "$typeName$": "DB",
                      |                "version": 0
                      |            },
                      |            "owner": "Jane BI",
                      |            "name": "Reporting",
                      |            "createTime": 1500,
                      |            "clusterName": "test"
                      |        }
                      |    ]
                      |}""".stripMargin);
  }

  test("testJoinAndSelect1") {
    val r = QueryProcessor.evaluate(
      _class("DB").as("db1").where(id("name").`=`(string("Sales"))).field("Table").as("tab").
        where((isTrait("Dimension"))).
        select(id("db1").field("name").as("dbName"), id("tab").field("name").as("tabName")), g, gp
    )
    validateJson(r, "{\n  \"query\":\"DB as db1 where (name = \\\"Sales\\\") Table as tab where DB as db1 where (name = \\\"Sales\\\") Table as tab is Dimension as _src1 select db1.name as dbName, tab.name as tabName\",\n  \"dataType\":{\n    \"typeName\":\"__tempQueryResultStruct5\",\n    \"attributeDefinitions\":[\n      {\n        \"name\":\"dbName\",\n        \"dataTypeName\":\"string\",\n        \"multiplicity\":{\n          \"lower\":0,\n          \"upper\":1,\n          \"isUnique\":false\n        },\n        \"isComposite\":false,\n        \"isUnique\":false,\n        \"isIndexable\":true,\n        \"reverseAttributeName\":null\n      },\n      {\n        \"name\":\"tabName\",\n        \"dataTypeName\":\"string\",\n        \"multiplicity\":{\n          \"lower\":0,\n          \"upper\":1,\n          \"isUnique\":false\n        },\n        \"isComposite\":false,\n        \"isUnique\":false,\n        \"isIndexable\":true,\n        \"reverseAttributeName\":null\n      }\n    ]\n  },\n  \"rows\":[\n    {\n      \"$typeName$\":\"__tempQueryResultStruct5\",\n      \"dbName\":\"Sales\",\n      \"tabName\":\"product_dim\"\n    },\n    {\n      \"$typeName$\":\"__tempQueryResultStruct5\",\n      \"dbName\":\"Sales\",\n      \"tabName\":\"time_dim\"\n    },\n    {\n      \"$typeName$\":\"__tempQueryResultStruct5\",\n      \"dbName\":\"Sales\",\n      \"tabName\":\"customer_dim\"\n    }\n  ]\n}")
  }

  test("testJoinAndSelect2") {
    val r = QueryProcessor.evaluate(
      _class("DB").as("db1").where((id("db1").field("createTime") > int(0))
        .or(id("name").`=`(string("Reporting")))).field("Table").as("tab")
        .select(id("db1").field("name").as("dbName"), id("tab").field("name").as("tabName")), g, gp
    )
    validateJson(r, "{\n  \"query\":\"DB as db1 where (db1.createTime > 0) or (name = \\\"Reporting\\\") Table as tab select db1.name as dbName, tab.name as tabName\",\n  \"dataType\":{\n    \"typeName\":\"__tempQueryResultStruct6\",\n    \"attributeDefinitions\":[\n      {\n        \"name\":\"dbName\",\n        \"dataTypeName\":\"string\",\n        \"multiplicity\":{\n          \"lower\":0,\n          \"upper\":1,\n          \"isUnique\":false\n        },\n        \"isComposite\":false,\n        \"isUnique\":false,\n        \"isIndexable\":true,\n        \"reverseAttributeName\":null\n      },\n      {\n        \"name\":\"tabName\",\n        \"dataTypeName\":\"string\",\n        \"multiplicity\":{\n          \"lower\":0,\n          \"upper\":1,\n          \"isUnique\":false\n        },\n        \"isComposite\":false,\n        \"isUnique\":false,\n        \"isIndexable\":true,\n        \"reverseAttributeName\":null\n      }\n    ]\n  },\n  \"rows\":[\n    {\n      \"$typeName$\":\"__tempQueryResultStruct6\",\n      \"dbName\":\"Sales\",\n      \"tabName\":\"sales_fact\"\n    },\n    {\n      \"$typeName$\":\"__tempQueryResultStruct6\",\n      \"dbName\":\"Sales\",\n      \"tabName\":\"product_dim\"\n    },\n    {\n      \"$typeName$\":\"__tempQueryResultStruct6\",\n      \"dbName\":\"Sales\",\n      \"tabName\":\"time_dim\"\n    },\n    {\n      \"$typeName$\":\"__tempQueryResultStruct6\",\n      \"dbName\":\"Sales\",\n      \"tabName\":\"customer_dim\"\n    },\n    {\n      \"$typeName$\":\"__tempQueryResultStruct6\",\n      \"dbName\":\"Reporting\",\n      \"tabName\":\"sales_fact_daily_mv\"\n    },\n    {\n      \"$typeName$\":\"__tempQueryResultStruct6\",\n      \"dbName\":\"Reporting\",\n      \"tabName\":\"sales_fact_monthly_mv\"\n    }\n  ]\n}")
  }

  test("testJoinAndSelect3") {
    val r = QueryProcessor.evaluate(
      _class("DB").as("db1").where((id("db1").field("createTime") > int(0))
        .and(id("db1").field("name").`=`(string("Reporting")))
        .or(id("db1").hasField("owner"))).field("Table").as("tab")
        .select(id("db1").field("name").as("dbName"), id("tab").field("name").as("tabName")), g, gp
    )
    validateJson(r, "{\n  \"query\":\"DB as db1 where (db1.createTime > 0) and (db1.name = \\\"Reporting\\\") or db1 has owner Table as tab select db1.name as dbName, tab.name as tabName\",\n  \"dataType\":{\n    \"typeName\":\"__tempQueryResultStruct7\",\n    \"attributeDefinitions\":[\n      {\n        \"name\":\"dbName\",\n        \"dataTypeName\":\"string\",\n        \"multiplicity\":{\n          \"lower\":0,\n          \"upper\":1,\n          \"isUnique\":false\n        },\n        \"isComposite\":false,\n        \"isUnique\":false,\n        \"isIndexable\":true,\n        \"reverseAttributeName\":null\n      },\n      {\n        \"name\":\"tabName\",\n        \"dataTypeName\":\"string\",\n        \"multiplicity\":{\n          \"lower\":0,\n          \"upper\":1,\n          \"isUnique\":false\n        },\n        \"isComposite\":false,\n        \"isUnique\":false,\n        \"isIndexable\":true,\n        \"reverseAttributeName\":null\n      }\n    ]\n  },\n  \"rows\":[\n    {\n      \"$typeName$\":\"__tempQueryResultStruct7\",\n      \"dbName\":\"Sales\",\n      \"tabName\":\"sales_fact\"\n    },\n    {\n      \"$typeName$\":\"__tempQueryResultStruct7\",\n      \"dbName\":\"Sales\",\n      \"tabName\":\"product_dim\"\n    },\n    {\n      \"$typeName$\":\"__tempQueryResultStruct7\",\n      \"dbName\":\"Sales\",\n      \"tabName\":\"time_dim\"\n    },\n    {\n      \"$typeName$\":\"__tempQueryResultStruct7\",\n      \"dbName\":\"Sales\",\n      \"tabName\":\"customer_dim\"\n    },\n    {\n      \"$typeName$\":\"__tempQueryResultStruct7\",\n      \"dbName\":\"Reporting\",\n      \"tabName\":\"sales_fact_daily_mv\"\n    },\n    {\n      \"$typeName$\":\"__tempQueryResultStruct7\",\n      \"dbName\":\"Reporting\",\n      \"tabName\":\"sales_fact_monthly_mv\"\n    }\n  ]\n}")
  }

  test("testJoinAndSelect4") {
    val r = QueryProcessor.evaluate(
      _class("DB").as("db1").where(id("name").`=`(string("Sales"))).field("Table").as("tab").
        where((isTrait("Dimension"))).
        select(id("db1").as("dbO"), id("tab").field("name").as("tabName")), g, gp
    )
    validateJson(r, "{\n  \"query\":\"DB as db1 where (name = \\\"Sales\\\") Table as tab where DB as db1 where (name = \\\"Sales\\\") Table as tab is Dimension as _src1 select db1 as dbO, tab.name as tabName\",\n  \"dataType\":{\n    \"typeName\":\"\",\n    \"attributeDefinitions\":[\n      {\n        \"name\":\"dbO\",\n        \"dataTypeName\":\"DB\",\n        \"multiplicity\":{\n          \"lower\":0,\n          \"upper\":1,\n          \"isUnique\":false\n        },\n        \"isComposite\":false,\n        \"isUnique\":false,\n        \"isIndexable\":true,\n        \"reverseAttributeName\":null\n      },\n      {\n        \"name\":\"tabName\",\n        \"dataTypeName\":\"string\",\n        \"multiplicity\":{\n          \"lower\":0,\n          \"upper\":1,\n          \"isUnique\":false\n        },\n        \"isComposite\":false,\n        \"isUnique\":false,\n        \"isIndexable\":true,\n        \"reverseAttributeName\":null\n      }\n    ]\n  },\n  \"rows\":[\n    {\n      \"$typeName$\":\"\",\n      \"dbO\":{\n        \"$typeName$\":\"DB\",\n        \"version\":0\n      },\n      \"tabName\":\"product_dim\"\n    },\n    {\n      \"$typeName$\":\"\",\n      \"dbO\":{\n        \"$typeName$\":\"DB\",\n        \"version\":0\n      },\n      \"tabName\":\"time_dim\"\n    },\n    {\n      \"$typeName$\":\"\",\n      \"dbO\":{\n        \"$typeName$\":\"DB\",\n        \"version\":0\n      },\n      \"tabName\":\"customer_dim\"\n    }\n  ]\n}")
  }

  test("testArrayComparision") {
    val p = new QueryParser
    val e = p("Partition as p where values = ['2015-01-01']," +
      " table where name = 'sales_fact_daily_mv'," +
      " db where name = 'Reporting' and clusterName = 'test' select p").right.get
    val r = QueryProcessor.evaluate(e, g, gp)
    validateJson(r, """{
                      |  "query":"Partition as p where (values = [\"2015-01-01\"]) table where (name = \"sales_fact_daily_mv\") db where (name = \"Reporting\") and (clusterName = \"test\") as _src1 select p as _col_0",
                      |  "dataType":{
                      |    "typeName":"__tempQueryResultStruct2",
                      |    "attributeDefinitions":[
                      |      {
                      |        "name":"_col_0",
                      |        "dataTypeName":"Partition",
                      |        "multiplicity":{
                      |          "lower":0,
                      |          "upper":1,
                      |          "isUnique":false
                      |        },
                      |        "isComposite":false,
                      |        "isUnique":false,
                      |        "isIndexable":true,
                      |        "reverseAttributeName":null
                      |      }
                      |    ]
                      |  },
                      |  "rows":[
                      |    {
                      |      "$typeName$":"__tempQueryResultStruct2",
                      |      "_col_0":{
                      |        "$typeName$":"Partition",
                      |        "version":0
                      |      }
                      |    }
                      |  ]
                      |}""".stripMargin)
  }

  test("testArrayComparisionWithSelectOnArray") {
    val p = new QueryParser
    val e = p("Partition as p where values = ['2015-01-01']," +
      " table where name = 'sales_fact_daily_mv'," +
      " db where name = 'Reporting' and clusterName = 'test' select p.values").right.get
    val r = QueryProcessor.evaluate(e, g, gp)
    validateJson(r,
      """{
        |  "query":"Partition as p where (values = [\"2015-01-01\"]) table where (name = \"sales_fact_daily_mv\") db where (name = \"Reporting\") and (clusterName = \"test\") as _src1 select p.values as _col_0",
        |  "dataType":{
        |    "typeName":"__tempQueryResultStruct2",
        |    "attributeDefinitions":[
        |  {
        |    "name":"_col_0",
        |    "dataTypeName":"array<string>",
        |    "multiplicity":{
        |    "lower":0,
        |    "upper":1,
        |    "isUnique":false
        |  },
        |    "isComposite":false,
        |    "isUnique":false,
        |    "isIndexable":true,
        |    "reverseAttributeName":null
        |  }
        |    ]
        |  },
        |  "rows":[
        |  {
        |    "$typeName$":"__tempQueryResultStruct2",
        |    "_col_0":[
        |    "2015-01-01"
        |    ]
        |  }
        |  ]
        |}
      """.stripMargin)
  }

  test("testArrayInWhereClause") {
    val p = new QueryParser
=======
                      |      "$typeName$":"Table",
                      |      "$id$":{
                      |        "$typeName$":"Table",
                      |        "version":0
                      |      },
                      |      "created":"2014-12-11T02:35:58.440Z",
                      |      "sd":{
                      |        "$typeName$":"StorageDescriptor",
                      |        "version":0
                      |      },
                      |      "db":{
                      |        "$typeName$":"DB",
                      |        "version":0
                      |      },
                      |      "name":"sales_fact"
                      |    },
                      |    {
                      |      "$typeName$":"Table",
                      |      "$id$":{
                      |        "$typeName$":"Table",
                      |        "version":0
                      |      },
                      |      "created":"2014-12-11T02:35:58.440Z",
                      |      "sd":{
                      |        "$typeName$":"StorageDescriptor",
                      |        "version":0
                      |      },
                      |      "db":{
                      |        "$typeName$":"DB",
                      |        "version":0
                      |      },
                      |      "name":"product_dim",
                      |      "$traits$":{
                      |        "Dimension":{
                      |          "$typeName$":"Dimension"
                      |        }
                      |      }
                      |    },
                      |    {
                      |      "$typeName$":"Table",
                      |      "$id$":{
                      |        "$typeName$":"Table",
                      |        "version":0
                      |      },
                      |      "created":"2014-12-11T02:35:58.440Z",
                      |      "sd":{
                      |        "$typeName$":"StorageDescriptor",
                      |        "version":0
                      |      },
                      |      "db":{
                      |        "$typeName$":"DB",
                      |        "version":0
                      |      },
                      |      "name":"time_dim",
                      |      "$traits$":{
                      |        "Dimension":{
                      |          "$typeName$":"Dimension"
                      |        }
                      |      }
                      |    },
                      |    {
                      |      "$typeName$":"Table",
                      |      "$id$":{
                      |        "$typeName$":"Table",
                      |        "version":0
                      |      },
                      |      "created":"2014-12-11T02:35:58.440Z",
                      |      "sd":{
                      |        "$typeName$":"StorageDescriptor",
                      |        "version":0
                      |      },
                      |      "db":{
                      |        "$typeName$":"DB",
                      |        "version":0
                      |      },
                      |      "name":"customer_dim",
                      |      "$traits$":{
                      |        "Dimension":{
                      |          "$typeName$":"Dimension"
                      |        }
                      |      }
                      |    },
                      |    {
                      |      "$typeName$":"Table",
                      |      "$id$":{
                      |        "$typeName$":"Table",
                      |        "version":0
                      |      },
                      |      "created":"2014-12-11T02:35:58.440Z",
                      |      "sd":{
                      |        "$typeName$":"StorageDescriptor",
                      |        "version":0
                      |      },
                      |      "db":{
                      |        "$typeName$":"DB",
                      |        "version":0
                      |      },
                      |      "name":"sales_fact_daily_mv"
                      |    },
                      |    {
                      |      "$typeName$":"Table",
                      |      "$id$":{
                      |        "$typeName$":"Table",
                      |        "version":0
                      |      },
                      |      "created":"2014-12-11T02:35:58.440Z",
                      |      "sd":{
                      |        "$typeName$":"StorageDescriptor",
                      |        "version":0
                      |      },
                      |      "db":{
                      |        "$typeName$":"DB",
                      |        "version":0
                      |      },
                      |      "name":"sales_fact_monthly_mv"
                      |    }
                      |  ]
                      |}""".stripMargin);
  }

  @Test def testBackReference {
    val r = QueryProcessor.evaluate(
      _class("DB").as("db").field("Table").where(id("db").field("name").`=`(string("Reporting"))), g, gp)
    validateJson(r, null)
  }

  @Test def testArith {
    val r = QueryProcessor.evaluate(_class("DB").where(id("name").`=`(string("Reporting"))).
      select(id("name"), id("createTime") + int(1)), g, gp)
    validateJson(r, "{\n  \"query\":\"DB where (name = \\\"Reporting\\\") as _src1 select _src1.name as _src1.name, (_src1.createTime + 1) as (_src1.createTime + 1)\",\n  \"dataType\":{\n    \"typeName\":\"__tempQueryResultStruct3\",\n    \"attributeDefinitions\":[\n      {\n        \"name\":\"_src1.name\",\n        \"dataTypeName\":\"string\",\n        \"multiplicity\":{\n          \"lower\":0,\n          \"upper\":1,\n          \"isUnique\":false\n        },\n        \"isComposite\":false,\n        \"isUnique\":false,\n        \"isIndexable\":true,\n        \"reverseAttributeName\":null\n      },\n      {\n        \"name\":\"(_src1.createTime + 1)\",\n        \"dataTypeName\":\"int\",\n        \"multiplicity\":{\n          \"lower\":0,\n          \"upper\":1,\n          \"isUnique\":false\n        },\n        \"isComposite\":false,\n        \"isUnique\":false,\n        \"isIndexable\":true,\n        \"reverseAttributeName\":null\n      }\n    ]\n  },\n  \"rows\":[\n    {\n      \"$typeName$\":\"__tempQueryResultStruct3\",\n      \"(_src1.createTime + 1)\":1501,\n      \"_src1.name\":\"Reporting\"\n    }\n  ]\n}")
  }

  @Test def testComparisonLogical {
    val r = QueryProcessor.evaluate(_class("DB").where(id("name").`=`(string("Reporting")).
      and(id("createTime") > int(0))), g, gp)
    validateJson(r, """{
                      |    "query": "DB where (name = \"Reporting\") and (createTime > 0)",
                      |    "dataType": {
                      |        "superTypes": [
                      |
                      |        ],
                      |        "hierarchicalMetaTypeName": "org.apache.atlas.typesystem.types.ClassType",
                      |        "typeName": "DB",
                      |        "attributeDefinitions": [
                      |            {
                      |                "name": "name",
                      |                "dataTypeName": "string",
                      |                "multiplicity": {
                      |                    "lower": 0,
                      |                    "upper": 1,
                      |                    "isUnique": false
                      |                },
                      |                "isComposite": false,
                      |                "isUnique": false,
                      |                "isIndexable": true,
                      |                "reverseAttributeName": null
                      |            },
                      |            {
                      |                "name": "owner",
                      |                "dataTypeName": "string",
                      |                "multiplicity": {
                      |                    "lower": 0,
                      |                    "upper": 1,
                      |                    "isUnique": false
                      |                },
                      |                "isComposite": false,
                      |                "isUnique": false,
                      |                "isIndexable": true,
                      |                "reverseAttributeName": null
                      |            },
                      |            {
                      |                "name": "createTime",
                      |                "dataTypeName": "int",
                      |                "multiplicity": {
                      |                    "lower": 0,
                      |                    "upper": 1,
                      |                    "isUnique": false
                      |                },
                      |                "isComposite": false,
                      |                "isUnique": false,
                      |                "isIndexable": true,
                      |                "reverseAttributeName": null
                      |            },
                      |            {
                      |                "name": "clusterName",
                      |                "dataTypeName": "string",
                      |                "multiplicity": {
                      |                    "lower": 0,
                      |                    "upper": 1,
                      |                    "isUnique": false
                      |                },
                      |               "isComposite": false,
                      |               "isUnique": false,
                      |               "isIndexable": true,
                      |               "reverseAttributeName": null
                      |            }
                      |        ]
                      |    },
                      |    "rows": [
                      |        {
                      |            "$typeName$": "DB",
                      |            "$id$": {
                      |                "$typeName$": "DB",
                      |                "version": 0
                      |            },
                      |            "owner": "Jane BI",
                      |            "name": "Reporting",
                      |            "createTime": 1500,
                      |            "clusterName": "test"
                      |        }
                      |    ]
                      |}""".stripMargin);
  }

  @Test def testJoinAndSelect1 {
    val r = QueryProcessor.evaluate(
      _class("DB").as("db1").where(id("name").`=`(string("Sales"))).field("Table").as("tab").
        where((isTrait("Dimension"))).
        select(id("db1").field("name").as("dbName"), id("tab").field("name").as("tabName")), g, gp
    )
    validateJson(r, "{\n  \"query\":\"DB as db1 where (name = \\\"Sales\\\") Table as tab where DB as db1 where (name = \\\"Sales\\\") Table as tab is Dimension as _src1 select db1.name as dbName, tab.name as tabName\",\n  \"dataType\":{\n    \"typeName\":\"__tempQueryResultStruct5\",\n    \"attributeDefinitions\":[\n      {\n        \"name\":\"dbName\",\n        \"dataTypeName\":\"string\",\n        \"multiplicity\":{\n          \"lower\":0,\n          \"upper\":1,\n          \"isUnique\":false\n        },\n        \"isComposite\":false,\n        \"isUnique\":false,\n        \"isIndexable\":true,\n        \"reverseAttributeName\":null\n      },\n      {\n        \"name\":\"tabName\",\n        \"dataTypeName\":\"string\",\n        \"multiplicity\":{\n          \"lower\":0,\n          \"upper\":1,\n          \"isUnique\":false\n        },\n        \"isComposite\":false,\n        \"isUnique\":false,\n        \"isIndexable\":true,\n        \"reverseAttributeName\":null\n      }\n    ]\n  },\n  \"rows\":[\n    {\n      \"$typeName$\":\"__tempQueryResultStruct5\",\n      \"dbName\":\"Sales\",\n      \"tabName\":\"product_dim\"\n    },\n    {\n      \"$typeName$\":\"__tempQueryResultStruct5\",\n      \"dbName\":\"Sales\",\n      \"tabName\":\"time_dim\"\n    },\n    {\n      \"$typeName$\":\"__tempQueryResultStruct5\",\n      \"dbName\":\"Sales\",\n      \"tabName\":\"customer_dim\"\n    }\n  ]\n}")
  }

  @Test def testJoinAndSelect2 {
    val r = QueryProcessor.evaluate(
      _class("DB").as("db1").where((id("db1").field("createTime") > int(0))
        .or(id("name").`=`(string("Reporting")))).field("Table").as("tab")
        .select(id("db1").field("name").as("dbName"), id("tab").field("name").as("tabName")), g, gp
    )
    validateJson(r, "{\n  \"query\":\"DB as db1 where (db1.createTime > 0) or (name = \\\"Reporting\\\") Table as tab select db1.name as dbName, tab.name as tabName\",\n  \"dataType\":{\n    \"typeName\":\"__tempQueryResultStruct6\",\n    \"attributeDefinitions\":[\n      {\n        \"name\":\"dbName\",\n        \"dataTypeName\":\"string\",\n        \"multiplicity\":{\n          \"lower\":0,\n          \"upper\":1,\n          \"isUnique\":false\n        },\n        \"isComposite\":false,\n        \"isUnique\":false,\n        \"isIndexable\":true,\n        \"reverseAttributeName\":null\n      },\n      {\n        \"name\":\"tabName\",\n        \"dataTypeName\":\"string\",\n        \"multiplicity\":{\n          \"lower\":0,\n          \"upper\":1,\n          \"isUnique\":false\n        },\n        \"isComposite\":false,\n        \"isUnique\":false,\n        \"isIndexable\":true,\n        \"reverseAttributeName\":null\n      }\n    ]\n  },\n  \"rows\":[\n    {\n      \"$typeName$\":\"__tempQueryResultStruct6\",\n      \"dbName\":\"Sales\",\n      \"tabName\":\"sales_fact\"\n    },\n    {\n      \"$typeName$\":\"__tempQueryResultStruct6\",\n      \"dbName\":\"Sales\",\n      \"tabName\":\"product_dim\"\n    },\n    {\n      \"$typeName$\":\"__tempQueryResultStruct6\",\n      \"dbName\":\"Sales\",\n      \"tabName\":\"time_dim\"\n    },\n    {\n      \"$typeName$\":\"__tempQueryResultStruct6\",\n      \"dbName\":\"Sales\",\n      \"tabName\":\"customer_dim\"\n    },\n    {\n      \"$typeName$\":\"__tempQueryResultStruct6\",\n      \"dbName\":\"Reporting\",\n      \"tabName\":\"sales_fact_daily_mv\"\n    },\n    {\n      \"$typeName$\":\"__tempQueryResultStruct6\",\n      \"dbName\":\"Reporting\",\n      \"tabName\":\"sales_fact_monthly_mv\"\n    }\n  ]\n}")
  }

  @Test def testJoinAndSelect3 {
    val r = QueryProcessor.evaluate(
      _class("DB").as("db1").where((id("db1").field("createTime") > int(0))
        .and(id("db1").field("name").`=`(string("Reporting")))
        .or(id("db1").hasField("owner"))).field("Table").as("tab")
        .select(id("db1").field("name").as("dbName"), id("tab").field("name").as("tabName")), g, gp
    )
    validateJson(r, "{\n  \"query\":\"DB as db1 where (db1.createTime > 0) and (db1.name = \\\"Reporting\\\") or db1 has owner Table as tab select db1.name as dbName, tab.name as tabName\",\n  \"dataType\":{\n    \"typeName\":\"__tempQueryResultStruct7\",\n    \"attributeDefinitions\":[\n      {\n        \"name\":\"dbName\",\n        \"dataTypeName\":\"string\",\n        \"multiplicity\":{\n          \"lower\":0,\n          \"upper\":1,\n          \"isUnique\":false\n        },\n        \"isComposite\":false,\n        \"isUnique\":false,\n        \"isIndexable\":true,\n        \"reverseAttributeName\":null\n      },\n      {\n        \"name\":\"tabName\",\n        \"dataTypeName\":\"string\",\n        \"multiplicity\":{\n          \"lower\":0,\n          \"upper\":1,\n          \"isUnique\":false\n        },\n        \"isComposite\":false,\n        \"isUnique\":false,\n        \"isIndexable\":true,\n        \"reverseAttributeName\":null\n      }\n    ]\n  },\n  \"rows\":[\n    {\n      \"$typeName$\":\"__tempQueryResultStruct7\",\n      \"dbName\":\"Sales\",\n      \"tabName\":\"sales_fact\"\n    },\n    {\n      \"$typeName$\":\"__tempQueryResultStruct7\",\n      \"dbName\":\"Sales\",\n      \"tabName\":\"product_dim\"\n    },\n    {\n      \"$typeName$\":\"__tempQueryResultStruct7\",\n      \"dbName\":\"Sales\",\n      \"tabName\":\"time_dim\"\n    },\n    {\n      \"$typeName$\":\"__tempQueryResultStruct7\",\n      \"dbName\":\"Sales\",\n      \"tabName\":\"customer_dim\"\n    },\n    {\n      \"$typeName$\":\"__tempQueryResultStruct7\",\n      \"dbName\":\"Reporting\",\n      \"tabName\":\"sales_fact_daily_mv\"\n    },\n    {\n      \"$typeName$\":\"__tempQueryResultStruct7\",\n      \"dbName\":\"Reporting\",\n      \"tabName\":\"sales_fact_monthly_mv\"\n    }\n  ]\n}")
  }

  @Test def testJoinAndSelect4 {
    val r = QueryProcessor.evaluate(
      _class("DB").as("db1").where(id("name").`=`(string("Sales"))).field("Table").as("tab").
        where((isTrait("Dimension"))).
        select(id("db1").as("dbO"), id("tab").field("name").as("tabName")), g, gp
    )
    validateJson(r, "{\n  \"query\":\"DB as db1 where (name = \\\"Sales\\\") Table as tab where DB as db1 where (name = \\\"Sales\\\") Table as tab is Dimension as _src1 select db1 as dbO, tab.name as tabName\",\n  \"dataType\":{\n    \"typeName\":\"\",\n    \"attributeDefinitions\":[\n      {\n        \"name\":\"dbO\",\n        \"dataTypeName\":\"DB\",\n        \"multiplicity\":{\n          \"lower\":0,\n          \"upper\":1,\n          \"isUnique\":false\n        },\n        \"isComposite\":false,\n        \"isUnique\":false,\n        \"isIndexable\":true,\n        \"reverseAttributeName\":null\n      },\n      {\n        \"name\":\"tabName\",\n        \"dataTypeName\":\"string\",\n        \"multiplicity\":{\n          \"lower\":0,\n          \"upper\":1,\n          \"isUnique\":false\n        },\n        \"isComposite\":false,\n        \"isUnique\":false,\n        \"isIndexable\":true,\n        \"reverseAttributeName\":null\n      }\n    ]\n  },\n  \"rows\":[\n    {\n      \"$typeName$\":\"\",\n      \"dbO\":{\n        \"$typeName$\":\"DB\",\n        \"version\":0\n      },\n      \"tabName\":\"product_dim\"\n    },\n    {\n      \"$typeName$\":\"\",\n      \"dbO\":{\n        \"$typeName$\":\"DB\",\n        \"version\":0\n      },\n      \"tabName\":\"time_dim\"\n    },\n    {\n      \"$typeName$\":\"\",\n      \"dbO\":{\n        \"$typeName$\":\"DB\",\n        \"version\":0\n      },\n      \"tabName\":\"customer_dim\"\n    }\n  ]\n}")
  }

  @Test def testArrayComparision {
    val p = QueryParser
    val e = p("Partition as p where values = ['2015-01-01']," +
      " table where name = 'sales_fact_daily_mv'," +
      " db where name = 'Reporting' and clusterName = 'test' select p").right.get
    val r = QueryProcessor.evaluate(e, g, gp)
    validateJson(r, """{
                      |  "query":"Partition as p where (values = [\"2015-01-01\"]) table where (name = \"sales_fact_daily_mv\") db where (name = \"Reporting\") and (clusterName = \"test\") as _src1 select p as p",
                      |  "dataType":{
                      |    "typeName":"__tempQueryResultStruct2",
                      |    "attributeDefinitions":[
                      |      {
                      |        "name":"p",
                      |        "dataTypeName":"Partition",
                      |        "multiplicity":{
                      |          "lower":0,
                      |          "upper":1,
                      |          "isUnique":false
                      |        },
                      |        "isComposite":false,
                      |        "isUnique":false,
                      |        "isIndexable":true,
                      |        "reverseAttributeName":null
                      |      }
                      |    ]
                      |  },
                      |  "rows":[
                      |    {
                      |      "$typeName$":"__tempQueryResultStruct2",
                      |      "p":{
                      |        "$typeName$":"Partition",
                      |        "version":0
                      |      }
                      |    }
                      |  ]
                      |}""".stripMargin)
  }

  @Test def testArrayComparisionWithSelectOnArray {
    val p = QueryParser
    val e = p("Partition as p where values = ['2015-01-01']," +
      " table where name = 'sales_fact_daily_mv'," +
      " db where name = 'Reporting' and clusterName = 'test' select p.values").right.get
    val r = QueryProcessor.evaluate(e, g, gp)
    validateJson(r,
      """{
        |  "query":"Partition as p where (values = [\"2015-01-01\"]) table where (name = \"sales_fact_daily_mv\") db where (name = \"Reporting\") and (clusterName = \"test\") as _src1 select p.values as p.values",
        |  "dataType":{
        |    "typeName":"__tempQueryResultStruct2",
        |    "attributeDefinitions":[
        |  {
        |    "name":"p.values",
        |    "dataTypeName":"array<string>",
        |    "multiplicity":{
        |    "lower":0,
        |    "upper":1,
        |    "isUnique":false
        |  },
        |    "isComposite":false,
        |    "isUnique":false,
        |    "isIndexable":true,
        |    "reverseAttributeName":null
        |  }
        |    ]
        |  },
        |  "rows":[
        |  {
        |    "$typeName$":"__tempQueryResultStruct2",
        |    "p.values":[
        |    "2015-01-01"
        |    ]
        |  }
        |  ]
        |}
      """.stripMargin)
  }

  @Test def testArrayInWhereClause {
    val p = QueryParser
>>>>>>> 6a63f715
    val e = p("Partition as p where values = ['2015-01-01']").right.get
    val r = QueryProcessor.evaluate(e, g, gp)
    validateJson(r, """{
                      |  "query":"Partition as p where (values = [\"2015-01-01\"])",
                      |  "dataType":{
                      |    "superTypes":[
                      |
                      |    ],
                      |    "hierarchicalMetaTypeName":"org.apache.atlas.typesystem.types.ClassType",
                      |    "typeName":"Partition",
                      |    "attributeDefinitions":[
                      |      {
                      |        "name":"values",
                      |        "dataTypeName":"array<string>",
                      |        "multiplicity":{
                      |          "lower":1,
                      |          "upper":1,
                      |          "isUnique":false
                      |        },
                      |        "isComposite":false,
                      |        "isUnique":false,
                      |        "isIndexable":true,
                      |        "reverseAttributeName":null
                      |      },
                      |      {
                      |        "name":"table",
                      |        "dataTypeName":"Table",
                      |        "multiplicity":{
                      |          "lower":1,
                      |          "upper":1,
                      |          "isUnique":false
                      |        },
                      |        "isComposite":false,
                      |        "isUnique":false,
                      |        "isIndexable":true,
                      |        "reverseAttributeName":null
                      |      }
                      |    ]
                      |  },
                      |  "rows":[
                      |    {
                      |      "$typeName$":"Partition",
                      |      "$id$":{
                      |        "$typeName$":"Partition",
                      |        "version":0
                      |      },
                      |      "values":[
                      |        "2015-01-01"
                      |      ],
                      |      "table":{
                      |        "$typeName$":"Table",
                      |        "version":0
                      |      }
                      |    }
                      |  ]
                      |}""".stripMargin)
  }

<<<<<<< HEAD
  test("testArrayWithStruct") {
=======
  @Test def testArrayWithStruct {
>>>>>>> 6a63f715
//    val p = new QueryParser
//    val e = p("from LoadProcess select inputTables").right.get
//    val r = QueryProcessor.evaluate(e, g)
    val r = QueryProcessor.evaluate(_class("LoadProcess").field("inputTables"), g, gp)
    validateJson(r)
  }

<<<<<<< HEAD

  test("testNegativeInvalidType") {
    val p = new QueryParser
    val e = p("from blah").right.get
    an[ExpressionException] should be thrownBy QueryProcessor.evaluate(e, g, gp)
  }

  test("testJoinAndSelect5") {
    val p = new QueryParser
=======
  @Test(expectedExceptions =  Array(classOf[ExpressionException]))
  def testNegativeInvalidType {
    val p = QueryParser
    val e = p("from blah").right.get
    QueryProcessor.evaluate(e, g, gp)
  }

  @Test def testJoinAndSelect5 {
    val p = QueryParser
>>>>>>> 6a63f715
    val e = p("Table as t where name = 'sales_fact' db where name = 'Sales' and owner = 'John ETL' select t").right.get
    val r = QueryProcessor.evaluate(e, g, gp)
    validateJson(r)
  }
}<|MERGE_RESOLUTION|>--- conflicted
+++ resolved
@@ -24,15 +24,7 @@
 import org.apache.atlas.query.Expressions._
 import org.apache.atlas.repository.graph.{TitanGraphProvider, GraphBackedMetadataRepository}
 import org.apache.atlas.typesystem.types.TypeSystem
-<<<<<<< HEAD
-import org.junit.Test
-import org.junit.runner.RunWith
-import org.scalatest.Matchers._
-import org.scalatest._
-import org.scalatest.junit.JUnitRunner
-=======
 import org.testng.annotations.{Test,BeforeClass,AfterClass}
->>>>>>> 6a63f715
 
 class GremlinTest extends BaseGremlinTest {
 
@@ -40,132 +32,13 @@
   var gp: GraphPersistenceStrategies = null;
   var gProvider: TitanGraphProvider = null;
 
-<<<<<<< HEAD
-  override def beforeAll() {
-=======
   @BeforeClass
   def beforeAll() {
->>>>>>> 6a63f715
     TypeSystem.getInstance().reset()
     QueryTestsUtils.setupTypes
     gProvider = new TitanGraphProvider();
     gp = new DefaultGraphPersistenceStrategy(new GraphBackedMetadataRepository(gProvider))
     g = QueryTestsUtils.setupTestGraph(gProvider)
-<<<<<<< HEAD
-
-  }
-
-  override def afterAll() {
-    g.shutdown()
-    try {
-      TitanCleanup.clear(g);
-    } catch {
-      case ex: Exception =>
-        print("Could not clear the graph ", ex);
-    }
-  }
-
-  test("testClass") {
-    val r = QueryProcessor.evaluate(_class("DB"), g, gp)
-    validateJson(r, """{
-                      |    "query": "DB",
-                      |    "dataType": {
-                      |        "superTypes": [
-                      |
-                      |        ],
-                      |        "hierarchicalMetaTypeName": "org.apache.atlas.typesystem.types.ClassType",
-                      |        "typeName": "DB",
-                      |        "attributeDefinitions": [
-                      |            {
-                      |                "name": "name",
-                      |                "dataTypeName": "string",
-                      |                "multiplicity": {
-                      |                    "lower": 0,
-                      |                    "upper": 1,
-                      |                    "isUnique": false
-                      |                },
-                      |                "isComposite": false,
-                      |                "isUnique": false,
-                      |                "isIndexable": true,
-                      |                "reverseAttributeName": null
-                      |            },
-                      |            {
-                      |                "name": "owner",
-                      |                "dataTypeName": "string",
-                      |                "multiplicity": {
-                      |                    "lower": 0,
-                      |                    "upper": 1,
-                      |                    "isUnique": false
-                      |                },
-                      |                "isComposite": false,
-                      |                "isUnique": false,
-                      |                "isIndexable": true,
-                      |                "reverseAttributeName": null
-                      |            },
-                      |            {
-                      |                "name": "createTime",
-                      |                "dataTypeName": "int",
-                      |                "multiplicity": {
-                      |                    "lower": 0,
-                      |                    "upper": 1,
-                      |                    "isUnique": false
-                      |                 },
-                      |                "isComposite": false,
-                      |               "isUnique": false,
-                      |               "isIndexable": true,
-                      |               "reverseAttributeName": null
-                      |
-                      |            },
-                      |            {
-                      |                "name": "clusterName",
-                      |                "dataTypeName": "string",
-                      |                "multiplicity": {
-                      |                    "lower": 0,
-                      |                    "upper": 1,
-                      |                    "isUnique": false
-                      |                },
-                      |               "isComposite": false,
-                      |               "isUnique": false,
-                      |               "isIndexable": true,
-                      |               "reverseAttributeName": null
-                      |            }
-                      |            ]
-                      |        },
-                      |        "rows": [
-                      |            {
-                      |                "$typeName$": "DB",
-                      |                "$id$": {
-                      |                    "$typeName$": "DB",
-                      |                    "version": 0
-                      |                },
-                      |                "owner": "John ETL",
-                      |                "name": "Sales",
-                      |                "createTime": 1000,
-                      |                "clusterName": "test"
-                      |            },
-                      |            {
-                      |                "$typeName$": "DB",
-                      |                "$id$": {
-                      |                    "$typeName$": "DB",
-                      |                    "version": 0
-                      |                },
-                      |                "owner": "Jane BI",
-                      |                "name": "Reporting",
-                      |                "createTime": 1500,
-                      |                "clusterName": "test"
-                      |            }
-                      |        ]
-                      |    }""".stripMargin)
-  }
-
-  test("testName") {
-    val r = QueryProcessor.evaluate(_class("DB").field("name"), g, gp)
-    validateJson(r, "{\n  \"query\":\"DB.name\",\n  \"dataType\":\"string\",\n  \"rows\":[\n    \"Sales\",\n    \"Reporting\"\n  ]\n}")
-  }
-
-  test("testFilter") {
-    var r = QueryProcessor.evaluate(_class("DB").where(id("name").`=`(string("Reporting"))), g, gp)
-=======
   }
 
   @AfterClass
@@ -358,7 +231,6 @@
 
   @Test def testFilter2 {
     var r = QueryProcessor.evaluate(_class("DB").where(id("DB").field("name").`=`(string("Reporting"))), g, gp)
->>>>>>> 6a63f715
     validateJson(r, """{
                       |    "query": "DB where (name = \"Reporting\")",
                       |    "dataType": {
@@ -436,19 +308,6 @@
                       |}""".stripMargin);
   }
 
-<<<<<<< HEAD
-  test("testFilter2") {
-    var r = QueryProcessor.evaluate(_class("DB").where(id("DB").field("name").`=`(string("Reporting"))), g, gp)
-    validateJson(r, """{
-                      |    "query": "DB where (name = \"Reporting\")",
-                      |    "dataType": {
-                      |        "superTypes": [],
-                      |        "hierarchicalMetaTypeName": "org.apache.atlas.typesystem.types.ClassType",
-                      |        "typeName": "DB",
-                      |        "attributeDefinitions": [
-                      |            {
-                      |                "name": "name",
-=======
   @Test def testSelect {
     val r = QueryProcessor.evaluate(_class("DB").where(id("name").`=`(string("Reporting"))).
       select(id("name"), id("owner")), g, gp)
@@ -459,140 +318,42 @@
                       |        "attributeDefinitions": [
                       |            {
                       |                "name": "_src1.name",
->>>>>>> 6a63f715
-                      |                "dataTypeName": "string",
-                      |                "multiplicity": {
-                      |                    "lower": 0,
-                      |                    "upper": 1,
-                      |                    "isUnique": false
-                      |                },
-                      |                "isComposite": false,
-                      |                "isUnique": false,
-                      |                "isIndexable": true,
-                      |                "reverseAttributeName": null
-                      |            },
-                      |            {
-<<<<<<< HEAD
-                      |                "name": "owner",
-=======
+                      |                "dataTypeName": "string",
+                      |                "multiplicity": {
+                      |                    "lower": 0,
+                      |                    "upper": 1,
+                      |                    "isUnique": false
+                      |                },
+                      |                "isComposite": false,
+                      |                "isUnique": false,
+                      |                "isIndexable": true,
+                      |                "reverseAttributeName": null
+                      |            },
+                      |            {
                       |                "name": "_src1.owner",
->>>>>>> 6a63f715
-                      |                "dataTypeName": "string",
-                      |                "multiplicity": {
-                      |                    "lower": 0,
-                      |                    "upper": 1,
-                      |                    "isUnique": false
-                      |                },
-                      |                "isComposite": false,
-                      |                "isUnique": false,
-                      |                "isIndexable": true,
-                      |                "reverseAttributeName": null
-<<<<<<< HEAD
-                      |            },
-                      |            {
-                      |                "name": "createTime",
-                      |                "dataTypeName": "int",
-                      |                "multiplicity": {
-                      |                    "lower": 0,
-                      |                    "upper": 1,
-                      |                    "isUnique": false
-                      |                },
-                      |                "isComposite": false,
-                      |                "isUnique": false,
-                      |                "isIndexable": true,
-                      |                "reverseAttributeName": null
-                      |            },
-                      |            {
-                      |                "name": "clusterName",
-                      |                "dataTypeName": "string",
-                      |                "multiplicity": {
-                      |                    "lower": 0,
-                      |                    "upper": 1,
-                      |                    "isUnique": false
-                      |                },
-                      |               "isComposite": false,
-                      |               "isUnique": false,
-                      |               "isIndexable": true,
-                      |               "reverseAttributeName": null
-=======
->>>>>>> 6a63f715
+                      |                "dataTypeName": "string",
+                      |                "multiplicity": {
+                      |                    "lower": 0,
+                      |                    "upper": 1,
+                      |                    "isUnique": false
+                      |                },
+                      |                "isComposite": false,
+                      |                "isUnique": false,
+                      |                "isIndexable": true,
+                      |                "reverseAttributeName": null
                       |            }
                       |        ]
                       |    },
                       |    "rows": [
                       |        {
-<<<<<<< HEAD
-                      |            "$typeName$": "DB",
-                      |            "$id$": {
-                      |                "$typeName$": "DB",
-                      |                "version": 0
-                      |            },
-                      |            "owner": "Jane BI",
-                      |            "name": "Reporting",
-                      |            "createTime": 1500,
-                      |            "clusterName": "test"
-=======
                       |            "$typeName$": "__tempQueryResultStruct1",
                       |            "_src1.owner": "Jane BI",
                       |            "_src1.name": "Reporting"
->>>>>>> 6a63f715
                       |        }
                       |    ]
                       |}""".stripMargin);
   }
 
-<<<<<<< HEAD
-  test("testSelect") {
-    val r = QueryProcessor.evaluate(_class("DB").where(id("name").`=`(string("Reporting"))).
-      select(id("name"), id("owner")), g, gp)
-    validateJson(r, """{
-                      |    "query": "DB where (name = \"Reporting\") as _src1 select _src1.name as _col_0, _src1.owner as _col_1",
-                      |    "dataType": {
-                      |        "typeName": "__tempQueryResultStruct1",
-                      |        "attributeDefinitions": [
-                      |            {
-                      |                "name": "_col_0",
-                      |                "dataTypeName": "string",
-                      |                "multiplicity": {
-                      |                    "lower": 0,
-                      |                    "upper": 1,
-                      |                    "isUnique": false
-                      |                },
-                      |                "isComposite": false,
-                      |                "isUnique": false,
-                      |                "isIndexable": true,
-                      |                "reverseAttributeName": null
-                      |            },
-                      |            {
-                      |                "name": "_col_1",
-                      |                "dataTypeName": "string",
-                      |                "multiplicity": {
-                      |                    "lower": 0,
-                      |                    "upper": 1,
-                      |                    "isUnique": false
-                      |                },
-                      |                "isComposite": false,
-                      |                "isUnique": false,
-                      |                "isIndexable": true,
-                      |                "reverseAttributeName": null
-                      |            }
-                      |        ]
-                      |    },
-                      |    "rows": [
-                      |        {
-                      |            "$typeName$": "__tempQueryResultStruct1",
-                      |            "_col_1": "Jane BI",
-                      |            "_col_0": "Reporting"
-                      |        }
-                      |    ]
-                      |}""".stripMargin);
-  }
-
-  test("testIsTrait") {
-    val r = QueryProcessor.evaluate(_class("Table").where(isTrait("Dimension")), g, gp)
-    validateJson(r, """{
-                      |  "query":"Table where Table is Dimension",
-=======
   @Test def testIsTrait {
     val r = QueryProcessor.evaluate(_class("Table").where(isTrait("Dimension")), g, gp)
     validateJson(r, """{
@@ -733,197 +494,94 @@
     val r = QueryProcessor.evaluate(_class("DB").where(hasField("name")), g, gp)
     validateJson(r, """{
                       |  "query":"DB where DB has name",
->>>>>>> 6a63f715
-                      |  "dataType":{
-                      |    "superTypes":[
-                      |
-                      |    ],
-                      |    "hierarchicalMetaTypeName":"org.apache.atlas.typesystem.types.ClassType",
-<<<<<<< HEAD
-                      |    "typeName":"Table",
-=======
-                      |    "typeName":"DB",
->>>>>>> 6a63f715
-                      |    "attributeDefinitions":[
-                      |      {
-                      |        "name":"name",
-                      |        "dataTypeName":"string",
-                      |        "multiplicity":{
-                      |          "lower":0,
-                      |          "upper":1,
-                      |          "isUnique":false
-                      |        },
-                      |        "isComposite":false,
-                      |        "isUnique":false,
-                      |        "isIndexable":true,
-                      |        "reverseAttributeName":null
-                      |      },
-                      |      {
-<<<<<<< HEAD
-                      |        "name":"db",
-                      |        "dataTypeName":"DB",
-                      |        "multiplicity":{
-                      |          "lower":1,
-=======
-                      |        "name":"owner",
-                      |        "dataTypeName":"string",
-                      |        "multiplicity":{
-                      |          "lower":0,
->>>>>>> 6a63f715
-                      |          "upper":1,
-                      |          "isUnique":false
-                      |        },
-                      |        "isComposite":false,
-                      |        "isUnique":false,
-                      |        "isIndexable":true,
-                      |        "reverseAttributeName":null
-                      |      },
-                      |      {
-<<<<<<< HEAD
-                      |        "name":"sd",
-                      |        "dataTypeName":"StorageDescriptor",
-                      |        "multiplicity":{
-                      |          "lower":1,
-=======
-                      |        "name":"createTime",
-                      |        "dataTypeName":"int",
-                      |        "multiplicity":{
-                      |          "lower":0,
->>>>>>> 6a63f715
-                      |          "upper":1,
-                      |          "isUnique":false
-                      |        },
-                      |        "isComposite":false,
-                      |        "isUnique":false,
-                      |        "isIndexable":true,
-                      |        "reverseAttributeName":null
-                      |      },
-                      |      {
-<<<<<<< HEAD
-                      |        "name":"created",
-                      |        "dataTypeName":"date",
-=======
-                      |        "name":"clusterName",
-                      |        "dataTypeName":"string",
->>>>>>> 6a63f715
-                      |        "multiplicity":{
-                      |          "lower":0,
-                      |          "upper":1,
-                      |          "isUnique":false
-                      |        },
-                      |        "isComposite":false,
-                      |        "isUnique":false,
-                      |        "isIndexable":true,
-                      |        "reverseAttributeName":null
-                      |      }
-                      |    ]
-                      |  },
-                      |  "rows":[
-                      |    {
-<<<<<<< HEAD
-                      |      "$typeName$":"Table",
-                      |      "$id$":{
-                      |        "$typeName$":"Table",
-                      |        "version":0
-                      |      },
-                      |      "created":"2014-12-11T02:35:58.440Z",
-                      |      "sd":{
-                      |        "$typeName$":"StorageDescriptor",
-                      |        "version":0
-                      |      },
-                      |      "db":{
-                      |        "$typeName$":"DB",
-                      |        "version":0
-                      |      },
-                      |      "name":"product_dim",
-                      |      "$traits$":{
-                      |        "Dimension":{
-                      |          "$typeName$":"Dimension"
-                      |        }
-                      |      }
-                      |    },
-                      |    {
-                      |      "$typeName$":"Table",
-                      |      "$id$":{
-                      |        "$typeName$":"Table",
-                      |        "version":0
-                      |      },
-                      |      "created":"2014-12-11T02:35:58.440Z",
-                      |      "sd":{
-                      |        "$typeName$":"StorageDescriptor",
-                      |        "version":0
-                      |      },
-                      |      "db":{
-                      |        "$typeName$":"DB",
-                      |        "version":0
-                      |      },
-                      |      "name":"time_dim",
-                      |      "$traits$":{
-                      |        "Dimension":{
-                      |          "$typeName$":"Dimension"
-                      |        }
-                      |      }
-                      |    },
-                      |    {
-                      |      "$typeName$":"Table",
-                      |      "$id$":{
-                      |        "$typeName$":"Table",
-                      |        "version":0
-                      |      },
-                      |      "created":"2014-12-11T02:35:58.440Z",
-                      |      "sd":{
-                      |        "$typeName$":"StorageDescriptor",
-                      |        "version":0
-                      |      },
-                      |      "db":{
-                      |        "$typeName$":"DB",
-                      |        "version":0
-                      |      },
-                      |      "name":"customer_dim",
-                      |      "$traits$":{
-                      |        "Dimension":{
-                      |          "$typeName$":"Dimension"
-                      |        }
-                      |      }
-=======
-                      |      "$typeName$":"DB",
-                      |      "$id$":{
-                      |        "$typeName$":"DB",
-                      |        "version":0
-                      |      },
-                      |      "owner":"John ETL",
-                      |      "name":"Sales",
-                      |      "createTime":1000,
-                      |      "clusterName":"test"
-                      |    },
-                      |    {
-                      |      "$typeName$":"DB",
-                      |      "$id$":{
-                      |        "$typeName$":"DB",
-                      |        "version":0
-                      |      },
-                      |      "owner":"Jane BI",
-                      |      "name":"Reporting",
-                      |      "createTime":1500,
-                      |      "clusterName":"test"
->>>>>>> 6a63f715
-                      |    }
-                      |  ]
-                      |}""".stripMargin)
-  }
-
-<<<<<<< HEAD
-  test("testhasField") {
-    val r = QueryProcessor.evaluate(_class("DB").where(hasField("name")), g, gp)
-    validateJson(r, """{
-                      |  "query":"DB where DB has name",
                       |  "dataType":{
                       |    "superTypes":[
                       |
                       |    ],
                       |    "hierarchicalMetaTypeName":"org.apache.atlas.typesystem.types.ClassType",
                       |    "typeName":"DB",
-=======
+                      |    "attributeDefinitions":[
+                      |      {
+                      |        "name":"name",
+                      |        "dataTypeName":"string",
+                      |        "multiplicity":{
+                      |          "lower":0,
+                      |          "upper":1,
+                      |          "isUnique":false
+                      |        },
+                      |        "isComposite":false,
+                      |        "isUnique":false,
+                      |        "isIndexable":true,
+                      |        "reverseAttributeName":null
+                      |      },
+                      |      {
+                      |        "name":"owner",
+                      |        "dataTypeName":"string",
+                      |        "multiplicity":{
+                      |          "lower":0,
+                      |          "upper":1,
+                      |          "isUnique":false
+                      |        },
+                      |        "isComposite":false,
+                      |        "isUnique":false,
+                      |        "isIndexable":true,
+                      |        "reverseAttributeName":null
+                      |      },
+                      |      {
+                      |        "name":"createTime",
+                      |        "dataTypeName":"int",
+                      |        "multiplicity":{
+                      |          "lower":0,
+                      |          "upper":1,
+                      |          "isUnique":false
+                      |        },
+                      |        "isComposite":false,
+                      |        "isUnique":false,
+                      |        "isIndexable":true,
+                      |        "reverseAttributeName":null
+                      |      },
+                      |      {
+                      |        "name":"clusterName",
+                      |        "dataTypeName":"string",
+                      |        "multiplicity":{
+                      |          "lower":0,
+                      |          "upper":1,
+                      |          "isUnique":false
+                      |        },
+                      |        "isComposite":false,
+                      |        "isUnique":false,
+                      |        "isIndexable":true,
+                      |        "reverseAttributeName":null
+                      |      }
+                      |    ]
+                      |  },
+                      |  "rows":[
+                      |    {
+                      |      "$typeName$":"DB",
+                      |      "$id$":{
+                      |        "$typeName$":"DB",
+                      |        "version":0
+                      |      },
+                      |      "owner":"John ETL",
+                      |      "name":"Sales",
+                      |      "createTime":1000,
+                      |      "clusterName":"test"
+                      |    },
+                      |    {
+                      |      "$typeName$":"DB",
+                      |      "$id$":{
+                      |        "$typeName$":"DB",
+                      |        "version":0
+                      |      },
+                      |      "owner":"Jane BI",
+                      |      "name":"Reporting",
+                      |      "createTime":1500,
+                      |      "clusterName":"test"
+                      |    }
+                      |  ]
+                      |}""".stripMargin)
+  }
+
   @Test def testFieldReference {
     val r = QueryProcessor.evaluate(_class("DB").field("Table"), g, gp)
     validateJson(r, """{
@@ -932,7 +590,6 @@
                       |    "superTypes":[      ],
                       |    "hierarchicalMetaTypeName":"org.apache.atlas.typesystem.types.ClassType",
                       |    "typeName":"Table",
->>>>>>> 6a63f715
                       |    "attributeDefinitions":[
                       |      {
                       |        "name":"name",
@@ -948,53 +605,34 @@
                       |        "reverseAttributeName":null
                       |      },
                       |      {
-<<<<<<< HEAD
-                      |        "name":"owner",
-                      |        "dataTypeName":"string",
-                      |        "multiplicity":{
-                      |          "lower":0,
-=======
                       |        "name":"db",
                       |        "dataTypeName":"DB",
                       |        "multiplicity":{
                       |          "lower":1,
->>>>>>> 6a63f715
-                      |          "upper":1,
-                      |          "isUnique":false
-                      |        },
-                      |        "isComposite":false,
-                      |        "isUnique":false,
-                      |        "isIndexable":true,
-                      |        "reverseAttributeName":null
-                      |      },
-                      |      {
-<<<<<<< HEAD
-                      |        "name":"createTime",
-                      |        "dataTypeName":"int",
-                      |        "multiplicity":{
-                      |          "lower":0,
-=======
+                      |          "upper":1,
+                      |          "isUnique":false
+                      |        },
+                      |        "isComposite":false,
+                      |        "isUnique":false,
+                      |        "isIndexable":true,
+                      |        "reverseAttributeName":null
+                      |      },
+                      |      {
                       |        "name":"sd",
                       |        "dataTypeName":"StorageDescriptor",
                       |        "multiplicity":{
                       |          "lower":1,
->>>>>>> 6a63f715
-                      |          "upper":1,
-                      |          "isUnique":false
-                      |        },
-                      |        "isComposite":false,
-                      |        "isUnique":false,
-                      |        "isIndexable":true,
-                      |        "reverseAttributeName":null
-                      |      },
-                      |      {
-<<<<<<< HEAD
-                      |        "name":"clusterName",
-                      |        "dataTypeName":"string",
-=======
+                      |          "upper":1,
+                      |          "isUnique":false
+                      |        },
+                      |        "isComposite":false,
+                      |        "isUnique":false,
+                      |        "isIndexable":true,
+                      |        "reverseAttributeName":null
+                      |      },
+                      |      {
                       |        "name":"created",
                       |        "dataTypeName":"date",
->>>>>>> 6a63f715
                       |        "multiplicity":{
                       |          "lower":0,
                       |          "upper":1,
@@ -1009,428 +647,6 @@
                       |  },
                       |  "rows":[
                       |    {
-<<<<<<< HEAD
-                      |      "$typeName$":"DB",
-                      |      "$id$":{
-                      |        "$typeName$":"DB",
-                      |        "version":0
-                      |      },
-                      |      "owner":"John ETL",
-                      |      "name":"Sales",
-                      |      "createTime":1000,
-                      |      "clusterName":"test"
-                      |    },
-                      |    {
-                      |      "$typeName$":"DB",
-                      |      "$id$":{
-                      |        "$typeName$":"DB",
-                      |        "version":0
-                      |      },
-                      |      "owner":"Jane BI",
-                      |      "name":"Reporting",
-                      |      "createTime":1500,
-                      |      "clusterName":"test"
-                      |    }
-                      |  ]
-                      |}""".stripMargin)
-  }
-
-  test("testFieldReference") {
-    val r = QueryProcessor.evaluate(_class("DB").field("Table"), g, gp)
-    validateJson(r, """{
-                      |  "query":"DB Table",
-                      |  "dataType":{
-                      |    "superTypes":[      ],
-                      |    "hierarchicalMetaTypeName":"org.apache.atlas.typesystem.types.ClassType",
-                      |    "typeName":"Table",
-                      |    "attributeDefinitions":[
-                      |      {
-                      |        "name":"name",
-                      |        "dataTypeName":"string",
-                      |        "multiplicity":{
-                      |          "lower":0,
-                      |          "upper":1,
-                      |          "isUnique":false
-                      |        },
-                      |        "isComposite":false,
-                      |        "isUnique":false,
-                      |        "isIndexable":true,
-                      |        "reverseAttributeName":null
-                      |      },
-                      |      {
-                      |        "name":"db",
-                      |        "dataTypeName":"DB",
-                      |        "multiplicity":{
-                      |          "lower":1,
-                      |          "upper":1,
-                      |          "isUnique":false
-                      |        },
-                      |        "isComposite":false,
-                      |        "isUnique":false,
-                      |        "isIndexable":true,
-                      |        "reverseAttributeName":null
-                      |      },
-                      |      {
-                      |        "name":"sd",
-                      |        "dataTypeName":"StorageDescriptor",
-                      |        "multiplicity":{
-                      |          "lower":1,
-                      |          "upper":1,
-                      |          "isUnique":false
-                      |        },
-                      |        "isComposite":false,
-                      |        "isUnique":false,
-                      |        "isIndexable":true,
-                      |        "reverseAttributeName":null
-                      |      },
-                      |      {
-                      |        "name":"created",
-                      |        "dataTypeName":"date",
-                      |        "multiplicity":{
-                      |          "lower":0,
-                      |          "upper":1,
-                      |          "isUnique":false
-                      |        },
-                      |        "isComposite":false,
-                      |        "isUnique":false,
-                      |        "isIndexable":true,
-                      |        "reverseAttributeName":null
-                      |      }
-                      |    ]
-                      |  },
-                      |  "rows":[
-                      |    {
-                      |      "$typeName$":"Table",
-                      |      "$id$":{
-                      |        "$typeName$":"Table",
-                      |        "version":0
-                      |      },
-                      |      "created":"2014-12-11T02:35:58.440Z",
-                      |      "sd":{
-                      |        "$typeName$":"StorageDescriptor",
-                      |        "version":0
-                      |      },
-                      |      "db":{
-                      |        "$typeName$":"DB",
-                      |        "version":0
-                      |      },
-                      |      "name":"sales_fact"
-                      |    },
-                      |    {
-                      |      "$typeName$":"Table",
-                      |      "$id$":{
-                      |        "$typeName$":"Table",
-                      |        "version":0
-                      |      },
-                      |      "created":"2014-12-11T02:35:58.440Z",
-                      |      "sd":{
-                      |        "$typeName$":"StorageDescriptor",
-                      |        "version":0
-                      |      },
-                      |      "db":{
-                      |        "$typeName$":"DB",
-                      |        "version":0
-                      |      },
-                      |      "name":"product_dim",
-                      |      "$traits$":{
-                      |        "Dimension":{
-                      |          "$typeName$":"Dimension"
-                      |        }
-                      |      }
-                      |    },
-                      |    {
-                      |      "$typeName$":"Table",
-                      |      "$id$":{
-                      |        "$typeName$":"Table",
-                      |        "version":0
-                      |      },
-                      |      "created":"2014-12-11T02:35:58.440Z",
-                      |      "sd":{
-                      |        "$typeName$":"StorageDescriptor",
-                      |        "version":0
-                      |      },
-                      |      "db":{
-                      |        "$typeName$":"DB",
-                      |        "version":0
-                      |      },
-                      |      "name":"time_dim",
-                      |      "$traits$":{
-                      |        "Dimension":{
-                      |          "$typeName$":"Dimension"
-                      |        }
-                      |      }
-                      |    },
-                      |    {
-                      |      "$typeName$":"Table",
-                      |      "$id$":{
-                      |        "$typeName$":"Table",
-                      |        "version":0
-                      |      },
-                      |      "created":"2014-12-11T02:35:58.440Z",
-                      |      "sd":{
-                      |        "$typeName$":"StorageDescriptor",
-                      |        "version":0
-                      |      },
-                      |      "db":{
-                      |        "$typeName$":"DB",
-                      |        "version":0
-                      |      },
-                      |      "name":"customer_dim",
-                      |      "$traits$":{
-                      |        "Dimension":{
-                      |          "$typeName$":"Dimension"
-                      |        }
-                      |      }
-                      |    },
-                      |    {
-                      |      "$typeName$":"Table",
-                      |      "$id$":{
-                      |        "$typeName$":"Table",
-                      |        "version":0
-                      |      },
-                      |      "created":"2014-12-11T02:35:58.440Z",
-                      |      "sd":{
-                      |        "$typeName$":"StorageDescriptor",
-                      |        "version":0
-                      |      },
-                      |      "db":{
-                      |        "$typeName$":"DB",
-                      |        "version":0
-                      |      },
-                      |      "name":"sales_fact_daily_mv"
-                      |    },
-                      |    {
-                      |      "$typeName$":"Table",
-                      |      "$id$":{
-                      |        "$typeName$":"Table",
-                      |        "version":0
-                      |      },
-                      |      "created":"2014-12-11T02:35:58.440Z",
-                      |      "sd":{
-                      |        "$typeName$":"StorageDescriptor",
-                      |        "version":0
-                      |      },
-                      |      "db":{
-                      |        "$typeName$":"DB",
-                      |        "version":0
-                      |      },
-                      |      "name":"sales_fact_monthly_mv"
-                      |    }
-                      |  ]
-                      |}""".stripMargin);
-  }
-
-  test("testBackReference") {
-    val r = QueryProcessor.evaluate(
-      _class("DB").as("db").field("Table").where(id("db").field("name").`=`(string("Reporting"))), g, gp)
-    validateJson(r, null)
-  }
-
-  test("testArith") {
-    val r = QueryProcessor.evaluate(_class("DB").where(id("name").`=`(string("Reporting"))).
-      select(id("name"), id("createTime") + int(1)), g, gp)
-    validateJson(r, "{\n  \"query\":\"DB where (name = \\\"Reporting\\\") as _src1 select _src1.name as _col_0, (_src1.createTime + 1) as _col_1\",\n  \"dataType\":{\n    \"typeName\":\"__tempQueryResultStruct3\",\n    \"attributeDefinitions\":[\n      {\n        \"name\":\"_col_0\",\n        \"dataTypeName\":\"string\",\n        \"multiplicity\":{\n          \"lower\":0,\n          \"upper\":1,\n          \"isUnique\":false\n        },\n        \"isComposite\":false,\n        \"isUnique\":false,\n        \"isIndexable\":true,\n        \"reverseAttributeName\":null\n      },\n      {\n        \"name\":\"_col_1\",\n        \"dataTypeName\":\"int\",\n        \"multiplicity\":{\n          \"lower\":0,\n          \"upper\":1,\n          \"isUnique\":false\n        },\n        \"isComposite\":false,\n        \"isUnique\":false,\n        \"isIndexable\":true,\n        \"reverseAttributeName\":null\n      }\n    ]\n  },\n  \"rows\":[\n    {\n      \"$typeName$\":\"__tempQueryResultStruct3\",\n      \"_col_1\":1501,\n      \"_col_0\":\"Reporting\"\n    }\n  ]\n}")
-  }
-
-  test("testComparisonLogical") {
-    val r = QueryProcessor.evaluate(_class("DB").where(id("name").`=`(string("Reporting")).
-      and(id("createTime") > int(0))), g, gp)
-    validateJson(r, """{
-                      |    "query": "DB where (name = \"Reporting\") and (createTime > 0)",
-                      |    "dataType": {
-                      |        "superTypes": [
-                      |
-                      |        ],
-                      |        "hierarchicalMetaTypeName": "org.apache.atlas.typesystem.types.ClassType",
-                      |        "typeName": "DB",
-                      |        "attributeDefinitions": [
-                      |            {
-                      |                "name": "name",
-                      |                "dataTypeName": "string",
-                      |                "multiplicity": {
-                      |                    "lower": 0,
-                      |                    "upper": 1,
-                      |                    "isUnique": false
-                      |                },
-                      |                "isComposite": false,
-                      |                "isUnique": false,
-                      |                "isIndexable": true,
-                      |                "reverseAttributeName": null
-                      |            },
-                      |            {
-                      |                "name": "owner",
-                      |                "dataTypeName": "string",
-                      |                "multiplicity": {
-                      |                    "lower": 0,
-                      |                    "upper": 1,
-                      |                    "isUnique": false
-                      |                },
-                      |                "isComposite": false,
-                      |                "isUnique": false,
-                      |                "isIndexable": true,
-                      |                "reverseAttributeName": null
-                      |            },
-                      |            {
-                      |                "name": "createTime",
-                      |                "dataTypeName": "int",
-                      |                "multiplicity": {
-                      |                    "lower": 0,
-                      |                    "upper": 1,
-                      |                    "isUnique": false
-                      |                },
-                      |                "isComposite": false,
-                      |                "isUnique": false,
-                      |                "isIndexable": true,
-                      |                "reverseAttributeName": null
-                      |            },
-                      |            {
-                      |                "name": "clusterName",
-                      |                "dataTypeName": "string",
-                      |                "multiplicity": {
-                      |                    "lower": 0,
-                      |                    "upper": 1,
-                      |                    "isUnique": false
-                      |                },
-                      |               "isComposite": false,
-                      |               "isUnique": false,
-                      |               "isIndexable": true,
-                      |               "reverseAttributeName": null
-                      |            }
-                      |        ]
-                      |    },
-                      |    "rows": [
-                      |        {
-                      |            "$typeName$": "DB",
-                      |            "$id$": {
-                      |                "$typeName$": "DB",
-                      |                "version": 0
-                      |            },
-                      |            "owner": "Jane BI",
-                      |            "name": "Reporting",
-                      |            "createTime": 1500,
-                      |            "clusterName": "test"
-                      |        }
-                      |    ]
-                      |}""".stripMargin);
-  }
-
-  test("testJoinAndSelect1") {
-    val r = QueryProcessor.evaluate(
-      _class("DB").as("db1").where(id("name").`=`(string("Sales"))).field("Table").as("tab").
-        where((isTrait("Dimension"))).
-        select(id("db1").field("name").as("dbName"), id("tab").field("name").as("tabName")), g, gp
-    )
-    validateJson(r, "{\n  \"query\":\"DB as db1 where (name = \\\"Sales\\\") Table as tab where DB as db1 where (name = \\\"Sales\\\") Table as tab is Dimension as _src1 select db1.name as dbName, tab.name as tabName\",\n  \"dataType\":{\n    \"typeName\":\"__tempQueryResultStruct5\",\n    \"attributeDefinitions\":[\n      {\n        \"name\":\"dbName\",\n        \"dataTypeName\":\"string\",\n        \"multiplicity\":{\n          \"lower\":0,\n          \"upper\":1,\n          \"isUnique\":false\n        },\n        \"isComposite\":false,\n        \"isUnique\":false,\n        \"isIndexable\":true,\n        \"reverseAttributeName\":null\n      },\n      {\n        \"name\":\"tabName\",\n        \"dataTypeName\":\"string\",\n        \"multiplicity\":{\n          \"lower\":0,\n          \"upper\":1,\n          \"isUnique\":false\n        },\n        \"isComposite\":false,\n        \"isUnique\":false,\n        \"isIndexable\":true,\n        \"reverseAttributeName\":null\n      }\n    ]\n  },\n  \"rows\":[\n    {\n      \"$typeName$\":\"__tempQueryResultStruct5\",\n      \"dbName\":\"Sales\",\n      \"tabName\":\"product_dim\"\n    },\n    {\n      \"$typeName$\":\"__tempQueryResultStruct5\",\n      \"dbName\":\"Sales\",\n      \"tabName\":\"time_dim\"\n    },\n    {\n      \"$typeName$\":\"__tempQueryResultStruct5\",\n      \"dbName\":\"Sales\",\n      \"tabName\":\"customer_dim\"\n    }\n  ]\n}")
-  }
-
-  test("testJoinAndSelect2") {
-    val r = QueryProcessor.evaluate(
-      _class("DB").as("db1").where((id("db1").field("createTime") > int(0))
-        .or(id("name").`=`(string("Reporting")))).field("Table").as("tab")
-        .select(id("db1").field("name").as("dbName"), id("tab").field("name").as("tabName")), g, gp
-    )
-    validateJson(r, "{\n  \"query\":\"DB as db1 where (db1.createTime > 0) or (name = \\\"Reporting\\\") Table as tab select db1.name as dbName, tab.name as tabName\",\n  \"dataType\":{\n    \"typeName\":\"__tempQueryResultStruct6\",\n    \"attributeDefinitions\":[\n      {\n        \"name\":\"dbName\",\n        \"dataTypeName\":\"string\",\n        \"multiplicity\":{\n          \"lower\":0,\n          \"upper\":1,\n          \"isUnique\":false\n        },\n        \"isComposite\":false,\n        \"isUnique\":false,\n        \"isIndexable\":true,\n        \"reverseAttributeName\":null\n      },\n      {\n        \"name\":\"tabName\",\n        \"dataTypeName\":\"string\",\n        \"multiplicity\":{\n          \"lower\":0,\n          \"upper\":1,\n          \"isUnique\":false\n        },\n        \"isComposite\":false,\n        \"isUnique\":false,\n        \"isIndexable\":true,\n        \"reverseAttributeName\":null\n      }\n    ]\n  },\n  \"rows\":[\n    {\n      \"$typeName$\":\"__tempQueryResultStruct6\",\n      \"dbName\":\"Sales\",\n      \"tabName\":\"sales_fact\"\n    },\n    {\n      \"$typeName$\":\"__tempQueryResultStruct6\",\n      \"dbName\":\"Sales\",\n      \"tabName\":\"product_dim\"\n    },\n    {\n      \"$typeName$\":\"__tempQueryResultStruct6\",\n      \"dbName\":\"Sales\",\n      \"tabName\":\"time_dim\"\n    },\n    {\n      \"$typeName$\":\"__tempQueryResultStruct6\",\n      \"dbName\":\"Sales\",\n      \"tabName\":\"customer_dim\"\n    },\n    {\n      \"$typeName$\":\"__tempQueryResultStruct6\",\n      \"dbName\":\"Reporting\",\n      \"tabName\":\"sales_fact_daily_mv\"\n    },\n    {\n      \"$typeName$\":\"__tempQueryResultStruct6\",\n      \"dbName\":\"Reporting\",\n      \"tabName\":\"sales_fact_monthly_mv\"\n    }\n  ]\n}")
-  }
-
-  test("testJoinAndSelect3") {
-    val r = QueryProcessor.evaluate(
-      _class("DB").as("db1").where((id("db1").field("createTime") > int(0))
-        .and(id("db1").field("name").`=`(string("Reporting")))
-        .or(id("db1").hasField("owner"))).field("Table").as("tab")
-        .select(id("db1").field("name").as("dbName"), id("tab").field("name").as("tabName")), g, gp
-    )
-    validateJson(r, "{\n  \"query\":\"DB as db1 where (db1.createTime > 0) and (db1.name = \\\"Reporting\\\") or db1 has owner Table as tab select db1.name as dbName, tab.name as tabName\",\n  \"dataType\":{\n    \"typeName\":\"__tempQueryResultStruct7\",\n    \"attributeDefinitions\":[\n      {\n        \"name\":\"dbName\",\n        \"dataTypeName\":\"string\",\n        \"multiplicity\":{\n          \"lower\":0,\n          \"upper\":1,\n          \"isUnique\":false\n        },\n        \"isComposite\":false,\n        \"isUnique\":false,\n        \"isIndexable\":true,\n        \"reverseAttributeName\":null\n      },\n      {\n        \"name\":\"tabName\",\n        \"dataTypeName\":\"string\",\n        \"multiplicity\":{\n          \"lower\":0,\n          \"upper\":1,\n          \"isUnique\":false\n        },\n        \"isComposite\":false,\n        \"isUnique\":false,\n        \"isIndexable\":true,\n        \"reverseAttributeName\":null\n      }\n    ]\n  },\n  \"rows\":[\n    {\n      \"$typeName$\":\"__tempQueryResultStruct7\",\n      \"dbName\":\"Sales\",\n      \"tabName\":\"sales_fact\"\n    },\n    {\n      \"$typeName$\":\"__tempQueryResultStruct7\",\n      \"dbName\":\"Sales\",\n      \"tabName\":\"product_dim\"\n    },\n    {\n      \"$typeName$\":\"__tempQueryResultStruct7\",\n      \"dbName\":\"Sales\",\n      \"tabName\":\"time_dim\"\n    },\n    {\n      \"$typeName$\":\"__tempQueryResultStruct7\",\n      \"dbName\":\"Sales\",\n      \"tabName\":\"customer_dim\"\n    },\n    {\n      \"$typeName$\":\"__tempQueryResultStruct7\",\n      \"dbName\":\"Reporting\",\n      \"tabName\":\"sales_fact_daily_mv\"\n    },\n    {\n      \"$typeName$\":\"__tempQueryResultStruct7\",\n      \"dbName\":\"Reporting\",\n      \"tabName\":\"sales_fact_monthly_mv\"\n    }\n  ]\n}")
-  }
-
-  test("testJoinAndSelect4") {
-    val r = QueryProcessor.evaluate(
-      _class("DB").as("db1").where(id("name").`=`(string("Sales"))).field("Table").as("tab").
-        where((isTrait("Dimension"))).
-        select(id("db1").as("dbO"), id("tab").field("name").as("tabName")), g, gp
-    )
-    validateJson(r, "{\n  \"query\":\"DB as db1 where (name = \\\"Sales\\\") Table as tab where DB as db1 where (name = \\\"Sales\\\") Table as tab is Dimension as _src1 select db1 as dbO, tab.name as tabName\",\n  \"dataType\":{\n    \"typeName\":\"\",\n    \"attributeDefinitions\":[\n      {\n        \"name\":\"dbO\",\n        \"dataTypeName\":\"DB\",\n        \"multiplicity\":{\n          \"lower\":0,\n          \"upper\":1,\n          \"isUnique\":false\n        },\n        \"isComposite\":false,\n        \"isUnique\":false,\n        \"isIndexable\":true,\n        \"reverseAttributeName\":null\n      },\n      {\n        \"name\":\"tabName\",\n        \"dataTypeName\":\"string\",\n        \"multiplicity\":{\n          \"lower\":0,\n          \"upper\":1,\n          \"isUnique\":false\n        },\n        \"isComposite\":false,\n        \"isUnique\":false,\n        \"isIndexable\":true,\n        \"reverseAttributeName\":null\n      }\n    ]\n  },\n  \"rows\":[\n    {\n      \"$typeName$\":\"\",\n      \"dbO\":{\n        \"$typeName$\":\"DB\",\n        \"version\":0\n      },\n      \"tabName\":\"product_dim\"\n    },\n    {\n      \"$typeName$\":\"\",\n      \"dbO\":{\n        \"$typeName$\":\"DB\",\n        \"version\":0\n      },\n      \"tabName\":\"time_dim\"\n    },\n    {\n      \"$typeName$\":\"\",\n      \"dbO\":{\n        \"$typeName$\":\"DB\",\n        \"version\":0\n      },\n      \"tabName\":\"customer_dim\"\n    }\n  ]\n}")
-  }
-
-  test("testArrayComparision") {
-    val p = new QueryParser
-    val e = p("Partition as p where values = ['2015-01-01']," +
-      " table where name = 'sales_fact_daily_mv'," +
-      " db where name = 'Reporting' and clusterName = 'test' select p").right.get
-    val r = QueryProcessor.evaluate(e, g, gp)
-    validateJson(r, """{
-                      |  "query":"Partition as p where (values = [\"2015-01-01\"]) table where (name = \"sales_fact_daily_mv\") db where (name = \"Reporting\") and (clusterName = \"test\") as _src1 select p as _col_0",
-                      |  "dataType":{
-                      |    "typeName":"__tempQueryResultStruct2",
-                      |    "attributeDefinitions":[
-                      |      {
-                      |        "name":"_col_0",
-                      |        "dataTypeName":"Partition",
-                      |        "multiplicity":{
-                      |          "lower":0,
-                      |          "upper":1,
-                      |          "isUnique":false
-                      |        },
-                      |        "isComposite":false,
-                      |        "isUnique":false,
-                      |        "isIndexable":true,
-                      |        "reverseAttributeName":null
-                      |      }
-                      |    ]
-                      |  },
-                      |  "rows":[
-                      |    {
-                      |      "$typeName$":"__tempQueryResultStruct2",
-                      |      "_col_0":{
-                      |        "$typeName$":"Partition",
-                      |        "version":0
-                      |      }
-                      |    }
-                      |  ]
-                      |}""".stripMargin)
-  }
-
-  test("testArrayComparisionWithSelectOnArray") {
-    val p = new QueryParser
-    val e = p("Partition as p where values = ['2015-01-01']," +
-      " table where name = 'sales_fact_daily_mv'," +
-      " db where name = 'Reporting' and clusterName = 'test' select p.values").right.get
-    val r = QueryProcessor.evaluate(e, g, gp)
-    validateJson(r,
-      """{
-        |  "query":"Partition as p where (values = [\"2015-01-01\"]) table where (name = \"sales_fact_daily_mv\") db where (name = \"Reporting\") and (clusterName = \"test\") as _src1 select p.values as _col_0",
-        |  "dataType":{
-        |    "typeName":"__tempQueryResultStruct2",
-        |    "attributeDefinitions":[
-        |  {
-        |    "name":"_col_0",
-        |    "dataTypeName":"array<string>",
-        |    "multiplicity":{
-        |    "lower":0,
-        |    "upper":1,
-        |    "isUnique":false
-        |  },
-        |    "isComposite":false,
-        |    "isUnique":false,
-        |    "isIndexable":true,
-        |    "reverseAttributeName":null
-        |  }
-        |    ]
-        |  },
-        |  "rows":[
-        |  {
-        |    "$typeName$":"__tempQueryResultStruct2",
-        |    "_col_0":[
-        |    "2015-01-01"
-        |    ]
-        |  }
-        |  ]
-        |}
-      """.stripMargin)
-  }
-
-  test("testArrayInWhereClause") {
-    val p = new QueryParser
-=======
                       |      "$typeName$":"Table",
                       |      "$id$":{
                       |        "$typeName$":"Table",
@@ -1761,7 +977,6 @@
 
   @Test def testArrayInWhereClause {
     val p = QueryParser
->>>>>>> 6a63f715
     val e = p("Partition as p where values = ['2015-01-01']").right.get
     val r = QueryProcessor.evaluate(e, g, gp)
     validateJson(r, """{
@@ -1820,11 +1035,7 @@
                       |}""".stripMargin)
   }
 
-<<<<<<< HEAD
-  test("testArrayWithStruct") {
-=======
   @Test def testArrayWithStruct {
->>>>>>> 6a63f715
 //    val p = new QueryParser
 //    val e = p("from LoadProcess select inputTables").right.get
 //    val r = QueryProcessor.evaluate(e, g)
@@ -1832,17 +1043,6 @@
     validateJson(r)
   }
 
-<<<<<<< HEAD
-
-  test("testNegativeInvalidType") {
-    val p = new QueryParser
-    val e = p("from blah").right.get
-    an[ExpressionException] should be thrownBy QueryProcessor.evaluate(e, g, gp)
-  }
-
-  test("testJoinAndSelect5") {
-    val p = new QueryParser
-=======
   @Test(expectedExceptions =  Array(classOf[ExpressionException]))
   def testNegativeInvalidType {
     val p = QueryParser
@@ -1852,7 +1052,6 @@
 
   @Test def testJoinAndSelect5 {
     val p = QueryParser
->>>>>>> 6a63f715
     val e = p("Table as t where name = 'sales_fact' db where name = 'Sales' and owner = 'John ETL' select t").right.get
     val r = QueryProcessor.evaluate(e, g, gp)
     validateJson(r)
