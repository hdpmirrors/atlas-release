--- conflicted
+++ resolved
@@ -24,10 +24,7 @@
 import com.tinkerpop.blueprints.Compare;
 import com.tinkerpop.blueprints.GraphQuery;
 import com.tinkerpop.blueprints.Vertex;
-<<<<<<< HEAD
-=======
-
->>>>>>> 6a63f715
+
 import org.apache.atlas.GraphTransaction;
 import org.apache.atlas.RepositoryMetadataModule;
 import org.apache.atlas.TestUtils;
@@ -437,12 +434,9 @@
     public void testBug37860() throws Exception {
         String dslQuery = "hive_table as t where name = 'bar' "
             + "database where name = 'foo' and description = 'foo database' select t";
-<<<<<<< HEAD
-=======
 
         TestUtils.dumpGraph(graphProvider.get());
 
->>>>>>> 6a63f715
         System.out.println("Executing dslQuery = " + dslQuery);
         String jsonResults = discoveryService.searchByDSL(dslQuery);
         Assert.assertNotNull(jsonResults);
@@ -501,89 +495,6 @@
         row = (JSONObject) results.get(0);
         Assert.assertEquals(row.get("typeName"), "Person");
     }
-<<<<<<< HEAD
-
-    private void createHiveTypes() throws Exception {
-        HierarchicalTypeDefinition<ClassType> superTypeDefinition = TypesUtil
-                .createClassTypeDef(SUPER_TYPE_NAME, ImmutableList.<String>of(),
-                        TypesUtil.createOptionalAttrDef("namespace", DataTypes.STRING_TYPE),
-                        TypesUtil.createOptionalAttrDef("cluster", DataTypes.STRING_TYPE),
-                        TypesUtil.createOptionalAttrDef("colo", DataTypes.STRING_TYPE));
-
-        HierarchicalTypeDefinition<ClassType> databaseTypeDefinition = TypesUtil
-                .createClassTypeDef(DATABASE_TYPE, ImmutableList.of(SUPER_TYPE_NAME),
-                        TypesUtil.createUniqueRequiredAttrDef("name", DataTypes.STRING_TYPE),
-                        TypesUtil.createOptionalAttrDef("created", DataTypes.DATE_TYPE),
-                        TypesUtil.createRequiredAttrDef("description", DataTypes.STRING_TYPE));
-
-
-        StructTypeDefinition structTypeDefinition = new StructTypeDefinition("serdeType",
-                new AttributeDefinition[]{TypesUtil.createRequiredAttrDef("name", DataTypes.STRING_TYPE),
-                        TypesUtil.createRequiredAttrDef("serde", DataTypes.STRING_TYPE)});
-
-        EnumValue values[] = {new EnumValue("MANAGED", 1), new EnumValue("EXTERNAL", 2),};
-
-        EnumTypeDefinition enumTypeDefinition = new EnumTypeDefinition("tableType", values);
-        typeSystem.defineEnumType(enumTypeDefinition);
-
-        HierarchicalTypeDefinition<ClassType> columnsDefinition = TypesUtil
-                .createClassTypeDef("column_type", ImmutableList.<String>of(),
-                        TypesUtil.createRequiredAttrDef("name", DataTypes.STRING_TYPE),
-                        TypesUtil.createRequiredAttrDef("type", DataTypes.STRING_TYPE));
-
-        StructTypeDefinition partitionDefinition = new StructTypeDefinition("partition_type",
-                new AttributeDefinition[]{TypesUtil.createRequiredAttrDef("name", DataTypes.STRING_TYPE),});
-
-        HierarchicalTypeDefinition<ClassType> tableTypeDefinition = TypesUtil
-                .createClassTypeDef(TABLE_TYPE, ImmutableList.of(SUPER_TYPE_NAME),
-                        TypesUtil.createUniqueRequiredAttrDef("name", DataTypes.STRING_TYPE),
-                        TypesUtil.createRequiredAttrDef("description", DataTypes.STRING_TYPE),
-                        TypesUtil.createRequiredAttrDef("type", DataTypes.STRING_TYPE),
-                        TypesUtil.createOptionalAttrDef("created", DataTypes.DATE_TYPE),
-                        // enum
-                        new AttributeDefinition("tableType", "tableType", Multiplicity.REQUIRED, false, null),
-                        // array of strings
-                        new AttributeDefinition("columnNames",
-                                String.format("array<%s>", DataTypes.STRING_TYPE.getName()), Multiplicity.COLLECTION,
-                                false, null),
-                        // array of classes
-                        new AttributeDefinition("columns", String.format("array<%s>", "column_type"),
-                                Multiplicity.COLLECTION, true, null),
-                        // array of structs
-                        new AttributeDefinition("partitions", String.format("array<%s>", "partition_type"),
-                                Multiplicity.COLLECTION, true, null),
-                        // map of primitives
-                        new AttributeDefinition("parametersMap",
-                                DataTypes.mapTypeName(DataTypes.STRING_TYPE.getName(), DataTypes.STRING_TYPE.getName()),
-                                Multiplicity.COLLECTION, true, null),
-                        // map of classes - todo - enable this
-                        //                        new AttributeDefinition("columnsMap",
-                        //                                DataTypes.mapTypeName(DataTypes.STRING_TYPE.getName(),
-                        //                                        "column_type"),
-                        //                                Multiplicity.COLLECTION, true, null),
-                        // map of structs   todo - enable this
-                        //                        new AttributeDefinition("partitionsMap",
-                        //                                DataTypes.mapTypeName(DataTypes.STRING_TYPE.getName(),
-                        //                                        "partition_type"),
-                        //                                Multiplicity.COLLECTION, true, null),
-                        // struct reference
-                        new AttributeDefinition("serde1", "serdeType", Multiplicity.REQUIRED, false, null),
-                        new AttributeDefinition("serde2", "serdeType", Multiplicity.REQUIRED, false, null),
-                        // class reference
-                        new AttributeDefinition("database", DATABASE_TYPE, Multiplicity.REQUIRED, true, null));
-
-        HierarchicalTypeDefinition<TraitType> classificationTypeDefinition = TypesUtil
-                .createTraitTypeDef(CLASSIFICATION, ImmutableList.<String>of(),
-                        TypesUtil.createRequiredAttrDef("tag", DataTypes.STRING_TYPE));
-
-        HierarchicalTypeDefinition<TraitType> fetlClassificationTypeDefinition = TypesUtil
-                .createTraitTypeDef("fetl" + CLASSIFICATION, ImmutableList.of(CLASSIFICATION),
-                        TypesUtil.createRequiredAttrDef("tag", DataTypes.STRING_TYPE));
-
-        typeSystem.defineTypes(ImmutableList.<EnumTypeDefinition>of(), ImmutableList.of(structTypeDefinition, partitionDefinition),
-                ImmutableList.of(classificationTypeDefinition, fetlClassificationTypeDefinition),
-                ImmutableList.of(superTypeDefinition, databaseTypeDefinition, columnsDefinition, tableTypeDefinition));
-=======
     
     @Test(dependsOnMethods = "testSubmitEntity")
     public void testUpdateEntity_MultiplicityOneNonCompositeReference() throws Exception {
@@ -639,7 +550,6 @@
         Long modificationTimestampPost2ndUpdate = vertex.getProperty(Constants.MODIFICATION_TIMESTAMP_PROPERTY_KEY);
         Assert.assertNotNull(modificationTimestampPost2ndUpdate);
         Assert.assertTrue(modificationTimestampPostUpdate < modificationTimestampPost2ndUpdate);
->>>>>>> 6a63f715
     }
 
     private ITypedReferenceableInstance createHiveTableInstance(Referenceable databaseInstance) throws Exception {
