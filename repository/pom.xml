--- conflicted
+++ resolved
@@ -134,20 +134,8 @@
         </dependency>
 
         <dependency>
-<<<<<<< HEAD
             <groupId>org.apache.hbase</groupId>
             <artifactId>hbase-client</artifactId>
-=======
-            <groupId>org.apache.atlas</groupId>
-            <artifactId>atlas-graphdb-impls</artifactId>
-            <type>pom</type>
-            <scope>test</scope>
-        </dependency>
-
-        <dependency>
-            <groupId>org.apache.atlas</groupId>
-            <artifactId>atlas-hbase-client-shaded</artifactId>
->>>>>>> c7a61629
         </dependency>
 
         <dependency>
