--- conflicted
+++ resolved
@@ -96,6 +96,13 @@
         </dependency>
 
         <dependency>
+            <groupId>org.apache.atlas</groupId>
+            <artifactId>atlas-graphdb-impls</artifactId>
+            <type>pom</type>
+            <scope>test</scope>
+        </dependency>
+
+        <dependency>
             <groupId>org.apache.hbase</groupId>
             <artifactId>hbase-client</artifactId>
         </dependency>
@@ -139,46 +146,6 @@
     <build>
         <plugins>
             <plugin>
-<<<<<<< HEAD
-                <groupId>net.alchim31.maven</groupId>
-                <artifactId>scala-maven-plugin</artifactId>
-                <version>3.2.0</version>
-                <executions>
-                    <execution>
-                        <id>scala-compile-first</id>
-                        <phase>process-resources</phase>
-                        <goals>
-                            <goal>compile</goal>
-                        </goals>
-                    </execution>
-                    <execution>
-                        <id>scala-test-compile-first</id>
-                        <phase>process-test-resources</phase>
-                        <goals>
-                            <goal>testCompile</goal>
-                        </goals>
-                    </execution>
-                </executions>
-                <configuration>
-                    <scalaVersion>${scala.version}</scalaVersion>
-                    <recompileMode>incremental</recompileMode>
-                    <useZincServer>true</useZincServer>
-                    <source>1.8</source>
-                    <target>1.8</target>
-                    <args>
-                        <arg>-unchecked</arg>
-                        <arg>-deprecation</arg>
-                        <arg>-feature</arg>
-                    </args>
-                    <jvmArgs>
-                        <jvmArg>-Xmx512m</jvmArg>
-                    </jvmArgs>
-                </configuration>
-            </plugin>
-
-            <plugin>
-=======
->>>>>>> 6a1c4f4d
                 <groupId>org.apache.maven.plugins</groupId>
                 <artifactId>maven-jar-plugin</artifactId>
                 <version>2.4</version>
