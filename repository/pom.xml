<?xml version="1.0" encoding="UTF-8"?>

<!--
  ~ Licensed to the Apache Software Foundation (ASF) under one
  ~ or more contributor license agreements.  See the NOTICE file
  ~ distributed with this work for additional information
  ~ regarding copyright ownership.  The ASF licenses this file
  ~ to you under the Apache License, Version 2.0 (the
  ~ "License"); you may not use this file except in compliance
  ~ with the License.  You may obtain a copy of the License at
  ~
  ~     http://www.apache.org/licenses/LICENSE-2.0
  ~
  ~ Unless required by applicable law or agreed to in writing, software
  ~ distributed under the License is distributed on an "AS IS" BASIS,
  ~ WITHOUT WARRANTIES OR CONDITIONS OF ANY KIND, either express or implied.
  ~ See the License for the specific language governing permissions and
  ~ limitations under the License.
  -->

<project xmlns:xsi="http://www.w3.org/2001/XMLSchema-instance"
         xmlns="http://maven.apache.org/POM/4.0.0"
         xsi:schemaLocation="http://maven.apache.org/POM/4.0.0 http://maven.apache.org/maven-v4_0_0.xsd">

    <modelVersion>4.0.0</modelVersion>
    <parent>
        <groupId>org.apache.atlas</groupId>
        <artifactId>apache-atlas</artifactId>
        <version>0.7-incubating-SNAPSHOT</version>
    </parent>
    <artifactId>atlas-repository</artifactId>
    <description>Apache Atlas Repository Module</description>
    <name>Apache Atlas Repository</name>
    <packaging>jar</packaging>

    <dependencies>
        <dependency>
            <groupId>org.apache.atlas</groupId>
            <artifactId>atlas-typesystem</artifactId>
        </dependency>

        <dependency>
            <groupId>org.apache.atlas</groupId>
            <artifactId>atlas-server-api</artifactId>
        </dependency>

        <dependency>
            <groupId>org.apache.atlas</groupId>
            <artifactId>atlas-client</artifactId>
        </dependency>

        <dependency>
<<<<<<< HEAD
=======
            <groupId>org.apache.atlas</groupId>
            <artifactId>atlas-titan</artifactId>
        </dependency>

        <dependency>
>>>>>>> 6a63f715
            <groupId>joda-time</groupId>
            <artifactId>joda-time</artifactId>
        </dependency>

        <dependency>
            <groupId>com.google.inject</groupId>
            <artifactId>guice</artifactId>
        </dependency>

        <dependency>
            <groupId>com.google.inject.extensions</groupId>
            <artifactId>guice-throwingproviders</artifactId>
        </dependency>

        <dependency>
            <groupId>com.google.inject.extensions</groupId>
            <artifactId>guice-multibindings</artifactId>
        </dependency>

        <dependency>
            <groupId>org.codehaus.jettison</groupId>
            <artifactId>jettison</artifactId>
        </dependency>

        <dependency>
            <groupId>com.googlecode.json-simple</groupId>
            <artifactId>json-simple</artifactId>
        </dependency>

        <dependency>
            <groupId>com.tinkerpop.blueprints</groupId>
            <artifactId>blueprints-core</artifactId>
        </dependency>

        <dependency>
<<<<<<< HEAD
            <groupId>com.thinkaurelius.titan</groupId>
            <artifactId>titan-core</artifactId>
        </dependency>

        <dependency>
            <groupId>com.thinkaurelius.titan</groupId>
            <artifactId>titan-es</artifactId>
        </dependency>

        <dependency>
            <groupId>com.vividsolutions</groupId>
            <artifactId>jts</artifactId>
        </dependency>

        <dependency>
            <groupId>org.apache.solr</groupId>
            <artifactId>solr-core</artifactId>
        </dependency>

        <dependency>
            <groupId>org.apache.solr</groupId>
            <artifactId>solr-solrj</artifactId>
        </dependency>

        <dependency>
            <groupId>com.thinkaurelius.titan</groupId>
            <artifactId>titan-berkeleyje</artifactId>
        </dependency>

        <!-- Commenting out since titan-hbase classes are shaded for 1.x support -->
        <!--<dependency>-->
            <!--<groupId>com.thinkaurelius.titan</groupId>-->
            <!--<artifactId>titan-hbase</artifactId>-->
        <!--</dependency>-->

        <dependency>
            <groupId>org.apache.hbase</groupId>
            <artifactId>hbase-client</artifactId>
        </dependency>

        <dependency>
            <groupId>com.thinkaurelius.titan</groupId>
            <artifactId>titan-lucene</artifactId>
        </dependency>

        <dependency>
=======
>>>>>>> 6a63f715
            <groupId>com.tinkerpop.gremlin</groupId>
            <artifactId>gremlin-java</artifactId>
        </dependency>

        <dependency>
            <groupId>org.scala-lang</groupId>
            <artifactId>scala-reflect</artifactId>
        </dependency>

        <dependency>
            <groupId>org.scala-lang</groupId>
            <artifactId>jline</artifactId>
        </dependency>

        <dependency>
            <groupId>org.scala-lang</groupId>
            <artifactId>scala-library</artifactId>
        </dependency>

        <dependency>
            <groupId>org.scala-lang</groupId>
            <artifactId>scala-actors</artifactId>
        </dependency>

        <dependency>
            <groupId>org.scala-lang</groupId>
            <artifactId>scalap</artifactId>
        </dependency>

        <dependency>
            <groupId>org.scalamacros</groupId>
            <artifactId>quasiquotes_${scala.binary.version}</artifactId>
        </dependency>

        <dependency>
            <groupId>org.skyscreamer</groupId>
            <artifactId>jsonassert</artifactId>
<<<<<<< HEAD
        </dependency>

        <dependency>
            <groupId>org.testng</groupId>
            <artifactId>testng</artifactId>
=======
>>>>>>> 6a63f715
        </dependency>

        <dependency>
            <groupId>org.testng</groupId>
            <artifactId>testng</artifactId>
        </dependency>

        <dependency>
            <groupId>org.mockito</groupId>
            <artifactId>mockito-all</artifactId>
        </dependency>
    </dependencies>

    <build>

        <plugins>
            <plugin>
                <groupId>org.apache.maven.plugins</groupId>
                <artifactId>maven-jar-plugin</artifactId>
                <version>2.4</version>
                <configuration>
                    <excludes>
                        <exclude>**/log4j.xml</exclude>
                    </excludes>
                </configuration>
            </plugin>
            <plugin>
                <groupId>net.alchim31.maven</groupId>
                <artifactId>scala-maven-plugin</artifactId>
            </plugin>
        </plugins>
    </build>
</project><|MERGE_RESOLUTION|>--- conflicted
+++ resolved
@@ -50,14 +50,11 @@
         </dependency>
 
         <dependency>
-<<<<<<< HEAD
-=======
             <groupId>org.apache.atlas</groupId>
             <artifactId>atlas-titan</artifactId>
         </dependency>
 
         <dependency>
->>>>>>> 6a63f715
             <groupId>joda-time</groupId>
             <artifactId>joda-time</artifactId>
         </dependency>
@@ -93,55 +90,6 @@
         </dependency>
 
         <dependency>
-<<<<<<< HEAD
-            <groupId>com.thinkaurelius.titan</groupId>
-            <artifactId>titan-core</artifactId>
-        </dependency>
-
-        <dependency>
-            <groupId>com.thinkaurelius.titan</groupId>
-            <artifactId>titan-es</artifactId>
-        </dependency>
-
-        <dependency>
-            <groupId>com.vividsolutions</groupId>
-            <artifactId>jts</artifactId>
-        </dependency>
-
-        <dependency>
-            <groupId>org.apache.solr</groupId>
-            <artifactId>solr-core</artifactId>
-        </dependency>
-
-        <dependency>
-            <groupId>org.apache.solr</groupId>
-            <artifactId>solr-solrj</artifactId>
-        </dependency>
-
-        <dependency>
-            <groupId>com.thinkaurelius.titan</groupId>
-            <artifactId>titan-berkeleyje</artifactId>
-        </dependency>
-
-        <!-- Commenting out since titan-hbase classes are shaded for 1.x support -->
-        <!--<dependency>-->
-            <!--<groupId>com.thinkaurelius.titan</groupId>-->
-            <!--<artifactId>titan-hbase</artifactId>-->
-        <!--</dependency>-->
-
-        <dependency>
-            <groupId>org.apache.hbase</groupId>
-            <artifactId>hbase-client</artifactId>
-        </dependency>
-
-        <dependency>
-            <groupId>com.thinkaurelius.titan</groupId>
-            <artifactId>titan-lucene</artifactId>
-        </dependency>
-
-        <dependency>
-=======
->>>>>>> 6a63f715
             <groupId>com.tinkerpop.gremlin</groupId>
             <artifactId>gremlin-java</artifactId>
         </dependency>
@@ -179,14 +127,6 @@
         <dependency>
             <groupId>org.skyscreamer</groupId>
             <artifactId>jsonassert</artifactId>
-<<<<<<< HEAD
-        </dependency>
-
-        <dependency>
-            <groupId>org.testng</groupId>
-            <artifactId>testng</artifactId>
-=======
->>>>>>> 6a63f715
         </dependency>
 
         <dependency>
