<?xml version="1.0" encoding="UTF-8"?>
<!--
  ~ Licensed to the Apache Software Foundation (ASF) under one
  ~ or more contributor license agreements.  See the NOTICE file
  ~ distributed with this work for additional information
  ~ regarding copyright ownership.  The ASF licenses this file
  ~ to you under the Apache License, Version 2.0 (the
  ~ "License"); you may not use this file except in compliance
  ~ with the License.  You may obtain a copy of the License at
  ~
  ~     http://www.apache.org/licenses/LICENSE-2.0
  ~
  ~ Unless required by applicable law or agreed to in writing, software
  ~ distributed under the License is distributed on an "AS IS" BASIS,
  ~ WITHOUT WARRANTIES OR CONDITIONS OF ANY KIND, either express or implied.
  ~ See the License for the specific language governing permissions and
  ~ limitations under the License.
  -->

<project xmlns="http://maven.apache.org/POM/4.0.0" xmlns:xsi="http://www.w3.org/2001/XMLSchema-instance" xsi:schemaLocation="http://maven.apache.org/POM/4.0.0 http://maven.apache.org/xsd/maven-4.0.0.xsd">
    <modelVersion>4.0.0</modelVersion>
    <parent>
        <artifactId>apache-atlas</artifactId>
        <groupId>org.apache.atlas</groupId>
        <version>1.0.0-SNAPSHOT</version>
        <relativePath>../../</relativePath>
    </parent>
    <artifactId>hbase-bridge</artifactId>
    <description>Apache Atlas Hbase Bridge Module</description>
    <name>Apache Atlas Hbase Bridge</name>
    <packaging>jar</packaging>

    <properties>
        <hbase.version>1.2.1</hbase.version>
        <calcite.version>0.9.2-incubating</calcite.version>
    </properties>

    <dependencies>
        <!-- Logging -->
        <dependency>
            <groupId>org.apache.hbase</groupId>
            <artifactId>hbase-server</artifactId>
            <version>${hbase.version}</version>
        </dependency>

        <dependency>
            <groupId>org.apache.atlas</groupId>
            <artifactId>atlas-client-v1</artifactId>
        </dependency>

        <dependency>
            <groupId>org.apache.atlas</groupId>
            <artifactId>atlas-notification</artifactId>
        </dependency>

        <dependency>
            <groupId>org.apache.atlas</groupId>
            <artifactId>hdfs-model</artifactId>
        </dependency>

        <!-- to bring up atlas server for integration tests -->
        <dependency>
            <groupId>com.sun.jersey</groupId>
            <artifactId>jersey-bundle</artifactId>
            <version>1.19</version>
            <scope>test</scope>
        </dependency>

        <dependency>
            <groupId>org.apache.atlas</groupId>
            <artifactId>atlas-webapp</artifactId>
            <type>war</type>
            <scope>test</scope>
        </dependency>

        <dependency>
            <groupId>org.apache.hadoop</groupId>
            <artifactId>hadoop-client</artifactId>
        </dependency>

        <dependency>
            <groupId>org.apache.hadoop</groupId>
            <artifactId>hadoop-hdfs</artifactId>
        </dependency>

        <dependency>
            <groupId>org.apache.hadoop</groupId>
            <artifactId>hadoop-annotations</artifactId>
        </dependency>

        <dependency>
            <groupId>org.apache.hadoop</groupId>
            <artifactId>hadoop-minicluster</artifactId>
            <version>${hadoop.version}</version>
        </dependency>

        <dependency>
            <groupId>org.testng</groupId>
            <artifactId>testng</artifactId>
        </dependency>

        <dependency>
            <groupId>org.mockito</groupId>
            <artifactId>mockito-all</artifactId>
        </dependency>

        <dependency>
            <groupId>org.apache.httpcomponents</groupId>
            <artifactId>httpcore</artifactId>
            <version>4.4.6</version>
        </dependency>

        <dependency>
            <groupId>org.eclipse.jetty</groupId>
            <artifactId>jetty-webapp</artifactId>
            <version>${jetty.version}</version>
            <scope>compile</scope>
        </dependency>

        <dependency>
            <groupId>org.eclipse.jetty</groupId>
            <artifactId>jetty-server</artifactId>
            <scope>test</scope>
        </dependency>

        <dependency>
            <groupId>org.apache.hbase</groupId>
            <artifactId>hbase-server</artifactId>
            <version>${hbase.version}</version>
            <type>test-jar</type>
            <scope>test</scope>
        </dependency>

        <dependency>
            <groupId>org.apache.hbase</groupId>
            <artifactId>hbase-client</artifactId>
            <version>${hbase.version}</version>
        </dependency>
        <dependency>
            <groupId>org.apache.hbase</groupId>
            <artifactId>hbase-common</artifactId>
            <version>${hbase.version}</version>
        </dependency>
        <dependency>
            <groupId>org.apache.hbase</groupId>
            <artifactId>hbase-hadoop2-compat</artifactId>
            <version>${hbase.version}</version>
            <type>test-jar</type>
            <scope>test</scope>
        </dependency>
        <dependency>
            <groupId>org.apache.hbase</groupId>
            <artifactId>hbase-hadoop-compat</artifactId>
            <version>${hbase.version}</version>
            <type>test-jar</type>
            <scope>test</scope>
        </dependency>
        <dependency>
            <groupId>com.google.guava</groupId>
            <artifactId>guava</artifactId>
            <version>12.0.1</version>
        </dependency>
        <dependency>
            <groupId>org.apache.hadoop</groupId>
            <artifactId>hadoop-common</artifactId>
            <version>${hadoop.version}</version>
            <scope>compile</scope>
        </dependency>
        <dependency>
            <groupId>org.apache.hadoop</groupId>
            <artifactId>hadoop-auth</artifactId>
            <version>${hadoop.version}</version>
            <scope>compile</scope>
        </dependency>
    </dependencies>

    <profiles>
        <profile>
            <id>dist</id>
            <build>
                <plugins>
<<<<<<< HEAD
            <plugin>
                <groupId>net.alchim31.maven</groupId>
                <artifactId>scala-maven-plugin</artifactId>
                <version>3.2.0</version>
                <executions>
                    <execution>
                        <id>scala-compile-first</id>
                        <phase>process-resources</phase>
                        <goals>
                            <goal>compile</goal>
                        </goals>
                    </execution>
                    <execution>
                        <id>scala-test-compile-first</id>
                        <phase>process-test-resources</phase>
                        <goals>
                            <goal>testCompile</goal>
                        </goals>
                    </execution>
                </executions>
                <configuration>
                    <scalaVersion>${scala.version}</scalaVersion>
                    <recompileMode>incremental</recompileMode>
                    <useZincServer>true</useZincServer>
                    <source>1.7</source>
                    <target>1.7</target>
                    <args>
                        <arg>-unchecked</arg>
                        <arg>-deprecation</arg>
                        <arg>-feature</arg>
                    </args>
                    <jvmArgs>
                        <jvmArg>-Xmx512m</jvmArg>
                    </jvmArgs>
                </configuration>
            </plugin>
=======
>>>>>>> 6a1c4f4d
                    <plugin>
                        <groupId>org.apache.maven.plugins</groupId>
                        <artifactId>maven-dependency-plugin</artifactId>
                        <executions>
                            <execution>
                                <id>copy-hook</id>
                                <phase>package</phase>
                                <goals>
                                    <goal>copy</goal>
                                </goals>
                                <configuration>
                                    <outputDirectory>${project.build.directory}/dependency/hook/hbase/atlas-hbase-plugin-impl</outputDirectory>
                                    <overWriteReleases>false</overWriteReleases>
                                    <overWriteSnapshots>false</overWriteSnapshots>
                                    <overWriteIfNewer>true</overWriteIfNewer>
                                    <artifactItems>
                                        <artifactItem>
                                            <groupId>${project.groupId}</groupId>
                                            <artifactId>${project.artifactId}</artifactId>
                                            <version>${project.version}</version>
                                        </artifactItem>
                                        <artifactItem>
                                            <groupId>${project.groupId}</groupId>
                                            <artifactId>atlas-client-v1</artifactId>
                                            <version>${project.version}</version>
                                        </artifactItem>
                                        <artifactItem>
                                            <groupId>${project.groupId}</groupId>
                                            <artifactId>atlas-client-common</artifactId>
                                            <version>${project.version}</version>
                                        </artifactItem>
                                        <artifactItem>
                                            <groupId>${project.groupId}</groupId>
                                            <artifactId>atlas-intg</artifactId>
                                            <version>${project.version}</version>
                                        </artifactItem>
                                        <artifactItem>
                                            <groupId>${project.groupId}</groupId>
                                            <artifactId>atlas-notification</artifactId>
                                            <version>${project.version}</version>
                                        </artifactItem>
                                        <artifactItem>
                                            <groupId>${project.groupId}</groupId>
                                            <artifactId>hdfs-model</artifactId>
                                            <version>${project.version}</version>
                                        </artifactItem>
                                        <artifactItem>
                                            <groupId>${project.groupId}</groupId>
                                            <artifactId>atlas-common</artifactId>
                                            <version>${project.version}</version>
                                        </artifactItem>
                                        <artifactItem>
                                            <groupId>org.apache.kafka</groupId>
                                            <artifactId>kafka_${kafka.scala.binary.version}</artifactId>
                                            <version>${kafka.version}</version>
                                        </artifactItem>
                                        <artifactItem>
                                            <groupId>org.apache.kafka</groupId>
                                            <artifactId>kafka-clients</artifactId>
                                            <version>${kafka.version}</version>
                                        </artifactItem>
                                    </artifactItems>
                                </configuration>
                            </execution>
                            <execution>
                                <id>copy-hook-shim</id>
                                <phase>package</phase>
                                <goals>
                                    <goal>copy</goal>
                                </goals>
                                <configuration>
                                    <outputDirectory>${project.build.directory}/dependency/hook/hbase</outputDirectory>
                                    <overWriteReleases>false</overWriteReleases>
                                    <overWriteSnapshots>false</overWriteSnapshots>
                                    <overWriteIfNewer>true</overWriteIfNewer>
                                    <artifactItems>
                                        <artifactItem>
                                            <groupId>${project.groupId}</groupId>
                                            <artifactId>hbase-bridge-shim</artifactId>
                                            <version>${project.version}</version>
                                        </artifactItem>
                                        <artifactItem>
                                            <groupId>${project.groupId}</groupId>
                                            <artifactId>atlas-plugin-classloader</artifactId>
                                            <version>${project.version}</version>
                                        </artifactItem>
                                    </artifactItems>
                                </configuration>
                            </execution>
                        </executions>
                    </plugin>
                </plugins>
            </build>
        </profile>
    </profiles>
    <build>
        <plugins>
            <plugin>
                <groupId>org.eclipse.jetty</groupId>
                <artifactId>jetty-maven-plugin</artifactId>
                <configuration>
                    <skip>${skipTests}</skip>
                    <!--only skip int tests -->
                    <httpConnector>
                        <port>31000</port>
                        <idleTimeout>60000</idleTimeout>
                    </httpConnector>
                    <war>../../webapp/target/atlas-webapp-${project.version}.war</war>
                    <daemon>true</daemon>
                    <webApp>
                        <contextPath>/</contextPath>
                        <descriptor>${project.basedir}/../../webapp/src/test/webapp/WEB-INF/web.xml</descriptor>
                        <extraClasspath>${project.basedir}/../../webapp/target/test-classes/</extraClasspath>
                    </webApp>
                    <useTestScope>true</useTestScope>
                    <systemProperties>
                        <systemProperty>
                            <name>log4j.configuration</name>
                            <value>file://${project.basedir}/../../distro/src/conf/atlas-log4j.xml</value>
                        </systemProperty>
                        <systemProperty>
                            <name>atlas.log.file</name>
                            <value>application.log</value>
                        </systemProperty>
                        <systemProperty>
                            <name>atlas.log.dir</name>
                            <value>${project.build.directory}/logs</value>
                        </systemProperty>
                        <systemProperty>
                            <name>atlas.data</name>
                            <value>${project.build.directory}/data</value>
                        </systemProperty>
                        <systemProperty>
                            <key>atlas.conf</key>
                            <value>${project.build.directory}/../../../intg/target/test-classes</value>
                        </systemProperty>
                        <systemProperty>
                            <key>atlas.home</key>
                            <value>${project.basedir}/target</value>
                        </systemProperty>
                    </systemProperties>
                    <stopKey>atlas-stop</stopKey>
                    <stopPort>31001</stopPort>
                    <stopWait>${jetty-maven-plugin.stopWait}</stopWait>
                </configuration>
                <executions>
                    <execution>
                        <id>start-jetty</id>
                        <phase>pre-integration-test</phase>
                        <goals>
                            <goal>deploy-war</goal>
                        </goals>
                        <configuration>
                            <daemon>true</daemon>
                        </configuration>
                    </execution>
                    <execution>
                        <id>stop-jetty</id>
                        <phase>post-integration-test</phase>
                        <goals>
                            <goal>stop</goal>
                        </goals>
                    </execution>
                </executions>
            </plugin>

            <plugin>
                <groupId>org.apache.maven.plugins</groupId>
                <artifactId>maven-site-plugin</artifactId>
                <dependencies>
                    <dependency>
                        <groupId>org.apache.maven.doxia</groupId>
                        <artifactId>doxia-module-twiki</artifactId>
                        <version>1.3</version>
                    </dependency>
                </dependencies>
                <executions>
                    <execution>
                        <goals>
                            <goal>site</goal>
                        </goals>
                        <phase>prepare-package</phase>
                    </execution>
                </executions>
                <configuration>
                    <generateProjectInfo>false</generateProjectInfo>
                    <generateReports>false</generateReports>
                </configuration>
            </plugin>

            <plugin>
                <groupId>org.codehaus.mojo</groupId>
                <artifactId>exec-maven-plugin</artifactId>
                <version>1.2.1</version>
                <inherited>false</inherited>
                <executions>
                </executions>
            </plugin>

            <plugin>
                <groupId>org.apache.maven.plugins</groupId>
                <artifactId>maven-resources-plugin</artifactId>
                <executions>
                    <execution>
                        <id>copy-resources</id>
                        <phase>validate</phase>
                        <goals>
                            <goal>copy-resources</goal>
                        </goals>
                        <configuration>
                            <outputDirectory>${basedir}/target/models</outputDirectory>
                            <resources>
                                <resource>
                                    <directory>${basedir}/../models</directory>
                                    <filtering>true</filtering>
                                </resource>
                            </resources>
                        </configuration>
                    </execution>
                </executions>
            </plugin>
        </plugins>
    </build>
</project><|MERGE_RESOLUTION|>--- conflicted
+++ resolved
@@ -179,45 +179,6 @@
             <id>dist</id>
             <build>
                 <plugins>
-<<<<<<< HEAD
-            <plugin>
-                <groupId>net.alchim31.maven</groupId>
-                <artifactId>scala-maven-plugin</artifactId>
-                <version>3.2.0</version>
-                <executions>
-                    <execution>
-                        <id>scala-compile-first</id>
-                        <phase>process-resources</phase>
-                        <goals>
-                            <goal>compile</goal>
-                        </goals>
-                    </execution>
-                    <execution>
-                        <id>scala-test-compile-first</id>
-                        <phase>process-test-resources</phase>
-                        <goals>
-                            <goal>testCompile</goal>
-                        </goals>
-                    </execution>
-                </executions>
-                <configuration>
-                    <scalaVersion>${scala.version}</scalaVersion>
-                    <recompileMode>incremental</recompileMode>
-                    <useZincServer>true</useZincServer>
-                    <source>1.7</source>
-                    <target>1.7</target>
-                    <args>
-                        <arg>-unchecked</arg>
-                        <arg>-deprecation</arg>
-                        <arg>-feature</arg>
-                    </args>
-                    <jvmArgs>
-                        <jvmArg>-Xmx512m</jvmArg>
-                    </jvmArgs>
-                </configuration>
-            </plugin>
-=======
->>>>>>> 6a1c4f4d
                     <plugin>
                         <groupId>org.apache.maven.plugins</groupId>
                         <artifactId>maven-dependency-plugin</artifactId>
