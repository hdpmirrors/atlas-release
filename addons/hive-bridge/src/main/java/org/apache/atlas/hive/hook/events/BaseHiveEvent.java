--- conflicted
+++ resolved
@@ -645,13 +645,9 @@
         // We are setting an empty value to these attributes, since now we have a new entity type called hive process
         // execution which captures these values. We have to set empty values here because these attributes are
         // mandatory attributes for hive process entity type.
-<<<<<<< HEAD
-        ret.setAttribute(ATTRIBUTE_START_TIME, EMPTY_ATTRIBUTE_VALUE);
-        ret.setAttribute(ATTRIBUTE_END_TIME, EMPTY_ATTRIBUTE_VALUE);
-=======
+
         ret.setAttribute(ATTRIBUTE_START_TIME, System.currentTimeMillis());
         ret.setAttribute(ATTRIBUTE_END_TIME, System.currentTimeMillis());
->>>>>>> 604647ef
         if (context.isHiveProcessPopulateDeprecatedAttributes()) {
             ret.setAttribute(ATTRIBUTE_USER_NAME, getUserName());
             ret.setAttribute(ATTRIBUTE_QUERY_TEXT, queryStr);
