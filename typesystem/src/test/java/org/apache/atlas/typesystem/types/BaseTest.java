/**
 * Licensed to the Apache Software Foundation (ASF) under one
 * or more contributor license agreements.  See the NOTICE file
 * distributed with this work for additional information
 * regarding copyright ownership.  The ASF licenses this file
 * to you under the Apache License, Version 2.0 (the
 * "License"); you may not use this file except in compliance
 * with the License.  You may obtain a copy of the License at
 *
 *     http://www.apache.org/licenses/LICENSE-2.0
 *
 * Unless required by applicable law or agreed to in writing, software
 * distributed under the License is distributed on an "AS IS" BASIS,
 * WITHOUT WARRANTIES OR CONDITIONS OF ANY KIND, either express or implied.
 * See the License for the specific language governing permissions and
 * limitations under the License.
 */

package org.apache.atlas.typesystem.types;

import com.google.common.collect.ImmutableList;
import com.google.common.collect.Lists;
import com.google.common.collect.Maps;
import org.apache.atlas.AtlasException;
import org.apache.atlas.typesystem.Referenceable;
import org.apache.atlas.typesystem.Struct;
import org.apache.atlas.typesystem.types.utils.TypesUtil;
<<<<<<< HEAD
=======
import org.apache.commons.lang.RandomStringUtils;
>>>>>>> 6a63f715
import org.testng.annotations.BeforeMethod;

import java.math.BigDecimal;
import java.math.BigInteger;
import java.util.Date;
import java.util.Map;

public abstract class BaseTest {

    public static final String STRUCT_TYPE_1 = "t1";
    public static final String STRUCT_TYPE_2 = "t2";
    public static final String TEST_DATE = "2014-12-11T02:35:58.440Z";

    public static Struct createStruct() throws AtlasException {
        StructType structType = TypeSystem.getInstance().getDataType(StructType.class, STRUCT_TYPE_1);
        Struct s = new Struct(structType.getName());
        s.set("a", 1);
        s.set("b", true);
        s.set("c", (byte) 1);
        s.set("d", (short) 2);
        s.set("e", 1);
        s.set("f", 1);
        s.set("g", 1L);
        s.set("h", 1.0f);
        s.set("i", 1.0);
        s.set("j", BigInteger.valueOf(1L));
        s.set("k", new BigDecimal(1));
        s.set("l", new Date(1418265358440L));
        s.set("m", Lists.asList(1, new Integer[]{1}));
        s.set("n", Lists.asList(BigDecimal.valueOf(1.1), new BigDecimal[]{BigDecimal.valueOf(1.1)}));
        Map<String, Double> hm = Maps.newLinkedHashMap();
        hm.put("a", 1.0);
        hm.put("b", 2.0);
        s.set("o", hm);
        return s;
    }

    protected final TypeSystem getTypeSystem() {
        return TypeSystem.getInstance();
    }

    @BeforeMethod
    public void setup() throws Exception {
        TypeSystem ts = TypeSystem.getInstance();
        ts.reset();

        StructType structType =
<<<<<<< HEAD
            ts.defineStructType(STRUCT_TYPE_1, true, TypesUtil.createRequiredAttrDef("a", DataTypes.INT_TYPE),
                TypesUtil.createOptionalAttrDef("b", DataTypes.BOOLEAN_TYPE),
                TypesUtil.createOptionalAttrDef("c", DataTypes.BYTE_TYPE),
                TypesUtil.createOptionalAttrDef("d", DataTypes.SHORT_TYPE),
                TypesUtil.createOptionalAttrDef("e", DataTypes.INT_TYPE),
                TypesUtil.createOptionalAttrDef("f", DataTypes.INT_TYPE),
                TypesUtil.createOptionalAttrDef("g", DataTypes.LONG_TYPE),
                TypesUtil.createOptionalAttrDef("h", DataTypes.FLOAT_TYPE),
                TypesUtil.createOptionalAttrDef("i", DataTypes.DOUBLE_TYPE),
                TypesUtil.createOptionalAttrDef("j", DataTypes.BIGINTEGER_TYPE),
                TypesUtil.createOptionalAttrDef("k", DataTypes.BIGDECIMAL_TYPE),
                TypesUtil.createOptionalAttrDef("l", DataTypes.DATE_TYPE),
                TypesUtil.createOptionalAttrDef("m", ts.defineArrayType(DataTypes.INT_TYPE)),
                TypesUtil.createOptionalAttrDef("n", ts.defineArrayType(DataTypes.BIGDECIMAL_TYPE)),
                TypesUtil.createOptionalAttrDef("o", ts.defineMapType(DataTypes.STRING_TYPE, DataTypes.DOUBLE_TYPE)));
=======
                ts.defineStructType(STRUCT_TYPE_1, true, TypesUtil.createRequiredAttrDef("a", DataTypes.INT_TYPE),
                        TypesUtil.createOptionalAttrDef("b", DataTypes.BOOLEAN_TYPE),
                        TypesUtil.createOptionalAttrDef("c", DataTypes.BYTE_TYPE),
                        TypesUtil.createOptionalAttrDef("d", DataTypes.SHORT_TYPE),
                        TypesUtil.createOptionalAttrDef("e", DataTypes.INT_TYPE),
                        TypesUtil.createOptionalAttrDef("f", DataTypes.INT_TYPE),
                        TypesUtil.createOptionalAttrDef("g", DataTypes.LONG_TYPE),
                        TypesUtil.createOptionalAttrDef("h", DataTypes.FLOAT_TYPE),
                        TypesUtil.createOptionalAttrDef("i", DataTypes.DOUBLE_TYPE),
                        TypesUtil.createOptionalAttrDef("j", DataTypes.BIGINTEGER_TYPE),
                        TypesUtil.createOptionalAttrDef("k", DataTypes.BIGDECIMAL_TYPE),
                        TypesUtil.createOptionalAttrDef("l", DataTypes.DATE_TYPE),
                        TypesUtil.createOptionalAttrDef("m", ts.defineArrayType(DataTypes.INT_TYPE)),
                        TypesUtil.createOptionalAttrDef("n", ts.defineArrayType(DataTypes.BIGDECIMAL_TYPE)),
                        TypesUtil.createOptionalAttrDef("o", ts.defineMapType(DataTypes.STRING_TYPE, DataTypes.DOUBLE_TYPE)));
>>>>>>> 6a63f715
        System.out.println("defined structType = " + structType);

        StructType recursiveStructType =
            ts.defineStructType(STRUCT_TYPE_2, true, TypesUtil.createRequiredAttrDef("a", DataTypes.INT_TYPE),
                TypesUtil.createOptionalAttrDef("s", STRUCT_TYPE_2));
        System.out.println("defined recursiveStructType = " + recursiveStructType);
    }

    protected Map<String, IDataType> defineTraits(HierarchicalTypeDefinition<TraitType>... tDefs)
            throws AtlasException {
        return getTypeSystem().defineTraitTypes(tDefs);
    }

    protected Map<String, IDataType> defineClasses(HierarchicalTypeDefinition<ClassType>... classDefs)
        throws AtlasException {
        return getTypeSystem().defineClassTypes(classDefs);
    }

    /*
     * Class Hierarchy is:
     *   Department(name : String, employees : Array[Person])
     *   Person(name : String, department : Department, manager : Manager)
     *   Manager(subordinates : Array[Person]) extends Person
     *
     * Persons can have SecurityClearance(level : Int) clearance.
     */
    protected void defineDeptEmployeeTypes(TypeSystem ts) throws AtlasException {

        HierarchicalTypeDefinition<ClassType> deptTypeDef = TypesUtil
            .createClassTypeDef("Department", ImmutableList.<String>of(),
                TypesUtil.createRequiredAttrDef("name", DataTypes.STRING_TYPE),
                new AttributeDefinition("employees", String.format("array<%s>", "Person"),
                    Multiplicity.COLLECTION, true, "department"));
        HierarchicalTypeDefinition<ClassType> personTypeDef = TypesUtil
            .createClassTypeDef("Person", ImmutableList.<String>of(),
                TypesUtil.createRequiredAttrDef("name", DataTypes.STRING_TYPE),
                new AttributeDefinition("department", "Department", Multiplicity.REQUIRED, false, "employees"),
                new AttributeDefinition("manager", "Manager", Multiplicity.OPTIONAL, false, "subordinates"));
        HierarchicalTypeDefinition<ClassType> managerTypeDef = TypesUtil
            .createClassTypeDef("Manager", ImmutableList.of("Person"),
                new AttributeDefinition("subordinates", String.format("array<%s>", "Person"),
                    Multiplicity.COLLECTION, false, "manager"));

        HierarchicalTypeDefinition<TraitType> securityClearanceTypeDef = TypesUtil
            .createTraitTypeDef("SecurityClearance", ImmutableList.<String>of(),
                TypesUtil.createRequiredAttrDef("level", DataTypes.INT_TYPE));

        ts.defineTypes(ImmutableList.<EnumTypeDefinition>of(), ImmutableList.<StructTypeDefinition>of(),
<<<<<<< HEAD
            ImmutableList.of(securityClearanceTypeDef),
            ImmutableList.of(deptTypeDef, personTypeDef, managerTypeDef));
=======
                ImmutableList.of(securityClearanceTypeDef),
                ImmutableList.of(deptTypeDef, personTypeDef, managerTypeDef));
>>>>>>> 6a63f715

        ImmutableList.of(ts.getDataType(HierarchicalType.class, "SecurityClearance"),
            ts.getDataType(ClassType.class, "Department"), ts.getDataType(ClassType.class, "Person"),
            ts.getDataType(ClassType.class, "Manager"));
    }

    protected Referenceable createDeptEg1(TypeSystem ts) throws AtlasException {
        Referenceable hrDept = new Referenceable("Department");
        Referenceable john = new Referenceable("Person");
        Referenceable jane = new Referenceable("Manager", "SecurityClearance");

        hrDept.set("name", "hr");
        john.set("name", "John");
        john.set("department", hrDept);
        jane.set("name", "Jane");
        jane.set("department", hrDept);

        john.set("manager", jane);

        hrDept.set("employees", ImmutableList.of(john, jane));

        jane.set("subordinates", ImmutableList.of(john));

        jane.getTrait("SecurityClearance").set("level", 1);

        ClassType deptType = ts.getDataType(ClassType.class, "Department");
        deptType.convert(hrDept, Multiplicity.REQUIRED);

        return hrDept;
    }

    protected String newName() {
        return RandomStringUtils.randomAlphanumeric(10);
    }
}<|MERGE_RESOLUTION|>--- conflicted
+++ resolved
@@ -25,10 +25,7 @@
 import org.apache.atlas.typesystem.Referenceable;
 import org.apache.atlas.typesystem.Struct;
 import org.apache.atlas.typesystem.types.utils.TypesUtil;
-<<<<<<< HEAD
-=======
 import org.apache.commons.lang.RandomStringUtils;
->>>>>>> 6a63f715
 import org.testng.annotations.BeforeMethod;
 
 import java.math.BigDecimal;
@@ -41,6 +38,7 @@
     public static final String STRUCT_TYPE_1 = "t1";
     public static final String STRUCT_TYPE_2 = "t2";
     public static final String TEST_DATE = "2014-12-11T02:35:58.440Z";
+    public static final long TEST_DATE_IN_LONG = 1418265358440L;
 
     public static Struct createStruct() throws AtlasException {
         StructType structType = TypeSystem.getInstance().getDataType(StructType.class, STRUCT_TYPE_1);
@@ -59,7 +57,7 @@
         s.set("l", new Date(1418265358440L));
         s.set("m", Lists.asList(1, new Integer[]{1}));
         s.set("n", Lists.asList(BigDecimal.valueOf(1.1), new BigDecimal[]{BigDecimal.valueOf(1.1)}));
-        Map<String, Double> hm = Maps.newLinkedHashMap();
+        Map<String, Double> hm = Maps.newHashMap();
         hm.put("a", 1.0);
         hm.put("b", 2.0);
         s.set("o", hm);
@@ -76,23 +74,6 @@
         ts.reset();
 
         StructType structType =
-<<<<<<< HEAD
-            ts.defineStructType(STRUCT_TYPE_1, true, TypesUtil.createRequiredAttrDef("a", DataTypes.INT_TYPE),
-                TypesUtil.createOptionalAttrDef("b", DataTypes.BOOLEAN_TYPE),
-                TypesUtil.createOptionalAttrDef("c", DataTypes.BYTE_TYPE),
-                TypesUtil.createOptionalAttrDef("d", DataTypes.SHORT_TYPE),
-                TypesUtil.createOptionalAttrDef("e", DataTypes.INT_TYPE),
-                TypesUtil.createOptionalAttrDef("f", DataTypes.INT_TYPE),
-                TypesUtil.createOptionalAttrDef("g", DataTypes.LONG_TYPE),
-                TypesUtil.createOptionalAttrDef("h", DataTypes.FLOAT_TYPE),
-                TypesUtil.createOptionalAttrDef("i", DataTypes.DOUBLE_TYPE),
-                TypesUtil.createOptionalAttrDef("j", DataTypes.BIGINTEGER_TYPE),
-                TypesUtil.createOptionalAttrDef("k", DataTypes.BIGDECIMAL_TYPE),
-                TypesUtil.createOptionalAttrDef("l", DataTypes.DATE_TYPE),
-                TypesUtil.createOptionalAttrDef("m", ts.defineArrayType(DataTypes.INT_TYPE)),
-                TypesUtil.createOptionalAttrDef("n", ts.defineArrayType(DataTypes.BIGDECIMAL_TYPE)),
-                TypesUtil.createOptionalAttrDef("o", ts.defineMapType(DataTypes.STRING_TYPE, DataTypes.DOUBLE_TYPE)));
-=======
                 ts.defineStructType(STRUCT_TYPE_1, true, TypesUtil.createRequiredAttrDef("a", DataTypes.INT_TYPE),
                         TypesUtil.createOptionalAttrDef("b", DataTypes.BOOLEAN_TYPE),
                         TypesUtil.createOptionalAttrDef("c", DataTypes.BYTE_TYPE),
@@ -108,12 +89,11 @@
                         TypesUtil.createOptionalAttrDef("m", ts.defineArrayType(DataTypes.INT_TYPE)),
                         TypesUtil.createOptionalAttrDef("n", ts.defineArrayType(DataTypes.BIGDECIMAL_TYPE)),
                         TypesUtil.createOptionalAttrDef("o", ts.defineMapType(DataTypes.STRING_TYPE, DataTypes.DOUBLE_TYPE)));
->>>>>>> 6a63f715
         System.out.println("defined structType = " + structType);
 
         StructType recursiveStructType =
-            ts.defineStructType(STRUCT_TYPE_2, true, TypesUtil.createRequiredAttrDef("a", DataTypes.INT_TYPE),
-                TypesUtil.createOptionalAttrDef("s", STRUCT_TYPE_2));
+                ts.defineStructType(STRUCT_TYPE_2, true, TypesUtil.createRequiredAttrDef("a", DataTypes.INT_TYPE),
+                        TypesUtil.createOptionalAttrDef("s", STRUCT_TYPE_2));
         System.out.println("defined recursiveStructType = " + recursiveStructType);
     }
 
@@ -123,7 +103,7 @@
     }
 
     protected Map<String, IDataType> defineClasses(HierarchicalTypeDefinition<ClassType>... classDefs)
-        throws AtlasException {
+    throws AtlasException {
         return getTypeSystem().defineClassTypes(classDefs);
     }
 
@@ -138,36 +118,31 @@
     protected void defineDeptEmployeeTypes(TypeSystem ts) throws AtlasException {
 
         HierarchicalTypeDefinition<ClassType> deptTypeDef = TypesUtil
-            .createClassTypeDef("Department", ImmutableList.<String>of(),
-                TypesUtil.createRequiredAttrDef("name", DataTypes.STRING_TYPE),
-                new AttributeDefinition("employees", String.format("array<%s>", "Person"),
-                    Multiplicity.COLLECTION, true, "department"));
+                .createClassTypeDef("Department", ImmutableList.<String>of(),
+                        TypesUtil.createRequiredAttrDef("name", DataTypes.STRING_TYPE),
+                        new AttributeDefinition("employees", String.format("array<%s>", "Person"),
+                                Multiplicity.COLLECTION, true, "department"));
         HierarchicalTypeDefinition<ClassType> personTypeDef = TypesUtil
-            .createClassTypeDef("Person", ImmutableList.<String>of(),
-                TypesUtil.createRequiredAttrDef("name", DataTypes.STRING_TYPE),
-                new AttributeDefinition("department", "Department", Multiplicity.REQUIRED, false, "employees"),
-                new AttributeDefinition("manager", "Manager", Multiplicity.OPTIONAL, false, "subordinates"));
+                .createClassTypeDef("Person", ImmutableList.<String>of(),
+                        TypesUtil.createRequiredAttrDef("name", DataTypes.STRING_TYPE),
+                        new AttributeDefinition("department", "Department", Multiplicity.REQUIRED, false, "employees"),
+                        new AttributeDefinition("manager", "Manager", Multiplicity.OPTIONAL, false, "subordinates"));
         HierarchicalTypeDefinition<ClassType> managerTypeDef = TypesUtil
-            .createClassTypeDef("Manager", ImmutableList.of("Person"),
-                new AttributeDefinition("subordinates", String.format("array<%s>", "Person"),
-                    Multiplicity.COLLECTION, false, "manager"));
+                .createClassTypeDef("Manager", ImmutableList.of("Person"),
+                        new AttributeDefinition("subordinates", String.format("array<%s>", "Person"),
+                                Multiplicity.COLLECTION, false, "manager"));
 
         HierarchicalTypeDefinition<TraitType> securityClearanceTypeDef = TypesUtil
-            .createTraitTypeDef("SecurityClearance", ImmutableList.<String>of(),
-                TypesUtil.createRequiredAttrDef("level", DataTypes.INT_TYPE));
+                .createTraitTypeDef("SecurityClearance", ImmutableList.<String>of(),
+                        TypesUtil.createRequiredAttrDef("level", DataTypes.INT_TYPE));
 
         ts.defineTypes(ImmutableList.<EnumTypeDefinition>of(), ImmutableList.<StructTypeDefinition>of(),
-<<<<<<< HEAD
-            ImmutableList.of(securityClearanceTypeDef),
-            ImmutableList.of(deptTypeDef, personTypeDef, managerTypeDef));
-=======
                 ImmutableList.of(securityClearanceTypeDef),
                 ImmutableList.of(deptTypeDef, personTypeDef, managerTypeDef));
->>>>>>> 6a63f715
 
         ImmutableList.of(ts.getDataType(HierarchicalType.class, "SecurityClearance"),
-            ts.getDataType(ClassType.class, "Department"), ts.getDataType(ClassType.class, "Person"),
-            ts.getDataType(ClassType.class, "Manager"));
+                ts.getDataType(ClassType.class, "Department"), ts.getDataType(ClassType.class, "Person"),
+                ts.getDataType(ClassType.class, "Manager"));
     }
 
     protected Referenceable createDeptEg1(TypeSystem ts) throws AtlasException {
