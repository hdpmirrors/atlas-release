--- conflicted
+++ resolved
@@ -66,127 +66,6 @@
                 </plugins>
             </build>
         </profile>
-<<<<<<< HEAD
-        <profile>
-            <id>install-node</id>
-            <activation>
-                <file>
-                    <missing>../dashboard/v2/node</missing>
-                </file>
-            </activation>
-            <build>
-                <plugins>
-                    <plugin>
-                        <groupId>com.github.eirslett</groupId>
-                        <artifactId>frontend-maven-plugin</artifactId>
-                        <executions>
-                            <execution>
-                                <id>install node and npm</id>
-                                <goals>
-                                    <goal>install-node-and-npm</goal>
-                                </goals>
-                                <configuration>
-                                    <nodeVersion>${node.version}</nodeVersion>
-                                    <npmVersion>1.4.3</npmVersion>
-                                </configuration>
-                            </execution>
-                        </executions>
-                    </plugin>
-                </plugins>
-            </build>
-        </profile>
-        <profile>
-            <id>install-node_modules</id>
-            <activation>
-                <file>
-                    <missing>../dashboard/v2/node_modules</missing>
-                </file>
-            </activation>
-            <build>
-                <plugins>
-                    <plugin>
-                        <groupId>com.github.eirslett</groupId>
-                        <artifactId>frontend-maven-plugin</artifactId>
-                        <executions>
-                            <execution>
-                                <id>npm install</id>
-                                <goals>
-                                    <goal>npm</goal>
-                                </goals>
-                                <configuration>
-                                    <arguments>install</arguments>
-                                </configuration>
-                            </execution>
-                        </executions>
-                    </plugin>
-                </plugins>
-            </build>
-        </profile>
-        <profile>
-            <id>bower-install</id>
-            <activation>
-                <file>
-                    <missing>target/dist/lib</missing>
-                </file>
-            </activation>
-            <build>
-                <plugins>
-                    <plugin>
-                        <groupId>com.github.eirslett</groupId>
-                        <artifactId>frontend-maven-plugin</artifactId>
-                        <executions>
-                            <execution>
-                                <id>install bower</id>
-                                <goals>
-                                    <goal>grunt</goal>
-                                </goals>
-                                <configuration>
-                                    <arguments>bower</arguments>
-                                </configuration>
-                            </execution>
-                        </executions>
-                    </plugin>
-                </plugins>
-            </build>
-        </profile>
-        <profile>
-            <id>grunt-task</id>
-            <activation>
-                <property>
-                    <name>!disableGrunt</name>
-                </property>
-            </activation>
-            <build>
-                <plugins>
-                    <plugin>
-                        <groupId>com.github.eirslett</groupId>
-                        <artifactId>frontend-maven-plugin</artifactId>
-                        <executions>
-                            <execution>
-                                <id>npm remaining</id>
-                                <goals>
-                                    <goal>npm</goal>
-                                </goals>
-                                <configuration>
-                                    <arguments>install --ignore-scripts</arguments>
-                                </configuration>
-                            </execution>
-                            <execution>
-                                <id>grunt dist</id>
-                                <goals>
-                                    <goal>grunt</goal>
-                                </goals>
-                                <configuration>
-                                    <arguments>build</arguments>
-                                </configuration>
-                            </execution>
-                        </executions>
-                    </plugin>
-                </plugins>
-            </build>
-        </profile>
-=======
->>>>>>> 6a63f715
     </profiles>
 
     <dependencies>
@@ -208,14 +87,11 @@
         <dependency>
             <groupId>org.apache.atlas</groupId>
             <artifactId>atlas-client</artifactId>
-<<<<<<< HEAD
-=======
         </dependency>
 
         <dependency>
             <groupId>org.apache.atlas</groupId>
             <artifactId>atlas-notification</artifactId>
->>>>>>> 6a63f715
         </dependency>
 
         <dependency>
@@ -340,14 +216,11 @@
         </dependency>
 
         <dependency>
-<<<<<<< HEAD
-=======
             <groupId>org.glassfish</groupId>
             <artifactId>javax.el</artifactId>
         </dependency>
 
         <dependency>
->>>>>>> 6a63f715
             <groupId>org.codehaus.jackson</groupId>
             <artifactId>jackson-core-asl</artifactId>
         </dependency>
@@ -367,70 +240,10 @@
     <build>
         <plugins>
             <plugin>
-<<<<<<< HEAD
-                <groupId>com.github.eirslett</groupId>
-                <artifactId>frontend-maven-plugin</artifactId>
-                <version>0.0.23</version>
-                <!-- optional -->
-                <configuration>
-                    <workingDirectory>../dashboard/v2/</workingDirectory>
-                </configuration>
-                <executions>
-                    <execution>
-                        <id>install node and npm</id>
-                        <goals>
-                            <goal>install-node-and-npm</goal>
-                        </goals>
-                        <configuration>
-                            <nodeVersion>v0.10.30</nodeVersion>
-                            <npmVersion>1.4.3</npmVersion>
-                        </configuration>
-                    </execution>
-
-                    <execution>
-                        <id>npm install</id>
-                        <goals>
-                            <goal>npm</goal>
-                        </goals>
-                        <configuration>
-                            <arguments>install</arguments>
-                        </configuration>
-                    </execution>
-
-                    <execution>
-                        <id>grunt dist</id>
-                        <goals>
-                            <goal>grunt</goal>
-                        </goals>
-                        <configuration>
-                            <arguments>build</arguments>
-                        </configuration>
-                    </execution>
-                </executions>
-            </plugin>
-	    <plugin>
-=======
->>>>>>> 6a63f715
                 <groupId>org.apache.maven.plugins</groupId>
                 <artifactId>maven-war-plugin</artifactId>
                 <configuration>
                     <attachClasses>true</attachClasses>
-<<<<<<< HEAD
-                    <webResources>
-                        <resource>
-                            <directory>../dashboard/v2/dist</directory>
-                            <targetPath>/</targetPath>
-                        </resource>
-                        <resource>
-                            <directory>src/main/webapp/WEB-INF</directory>
-                            <targetPath>WEB-INF</targetPath>
-                        </resource>
-                        <resource>
-                            <directory>${project.build.directory}/test-classes</directory>
-                            <targetPath>WEB-INF/classes</targetPath>
-                        </resource>
-                    </webResources>
-=======
                     <overlays>
                         <overlay>
                             <groupId>org.apache.atlas</groupId>
@@ -440,7 +253,6 @@
 		             <!-- empty groupId/artifactId represents the current build -->
             		</overlay>
                     </overlays>
->>>>>>> 6a63f715
                     <archive>
                         <manifest>
                             <addClasspath>true</addClasspath>
@@ -525,11 +337,7 @@
                     <skip>${skipTests}</skip>
                     <!--only skip int tests -->
                     <httpConnector>
-<<<<<<< HEAD
-                        <port>21000</port>
-=======
                         <port>31000</port>
->>>>>>> 6a63f715
                         <idleTimeout>60000</idleTimeout>
                     </httpConnector>
                     <war>${project.build.directory}/atlas-webapp-${project.version}.war</war>
@@ -539,10 +347,7 @@
                         <contextPath>/</contextPath>
                         <descriptor>webapp/src/test/webapp/WEB-INF/web.xml</descriptor>
                         <!-- ${project.build.directory}/atlas-webapp-${project.version} -->
-<<<<<<< HEAD
-=======
                         <extraClasspath>${project.build.directory}/../../webapp/target/test-classes/</extraClasspath>
->>>>>>> 6a63f715
                     </webApp>
                     <useTestScope>true</useTestScope>
                     <systemProperties>
@@ -568,13 +373,8 @@
                             <value>${project.build.directory}</value>
                         </systemProperty>
                         <systemProperty>
-<<<<<<< HEAD
-                            <name>log4j.configuration</name>
-                            <value>atlas-log4j.xml</value>
-=======
                             <name>atlas.data</name>
                             <value>${project.build.directory}/data</value>
->>>>>>> 6a63f715
                         </systemProperty>
                     </systemProperties>
                     <stopKey>atlas-stop</stopKey>
