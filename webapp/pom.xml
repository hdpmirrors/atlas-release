<?xml version="1.0" encoding="UTF-8"?>

<!--
  ~ Licensed to the Apache Software Foundation (ASF) under one
  ~ or more contributor license agreements.  See the NOTICE file
  ~ distributed with this work for additional information
  ~ regarding copyright ownership.  The ASF licenses this file
  ~ to you under the Apache License, Version 2.0 (the
  ~ "License"); you may not use this file except in compliance
  ~ with the License.  You may obtain a copy of the License at
  ~
  ~     http://www.apache.org/licenses/LICENSE-2.0
  ~
  ~ Unless required by applicable law or agreed to in writing, software
  ~ distributed under the License is distributed on an "AS IS" BASIS,
  ~ WITHOUT WARRANTIES OR CONDITIONS OF ANY KIND, either express or implied.
  ~ See the License for the specific language governing permissions and
  ~ limitations under the License.
  -->

<project xmlns="http://maven.apache.org/POM/4.0.0" xmlns:xsi="http://www.w3.org/2001/XMLSchema-instance" xsi:schemaLocation="http://maven.apache.org/POM/4.0.0 https://maven.apache.org/maven-v4_0_0.xsd">

    <modelVersion>4.0.0</modelVersion>
    <parent>
        <groupId>org.apache.atlas</groupId>
        <artifactId>apache-atlas</artifactId>
        <version>1.0.0.3.0.0.0-SNAPSHOT</version>
    </parent>
    <artifactId>atlas-webapp</artifactId>
    <description>Apache Atlas Web Application</description>
    <name>Apache Atlas Web Application</name>
    <packaging>war</packaging>

    <properties>
        <projectBaseDir>${project.basedir}/..</projectBaseDir>
        <debug.jetty.daemon>true</debug.jetty.daemon>
        <log4j.configuration.url>file:///${project.build.directory}/../../distro/src/conf/atlas-log4j.xml</log4j.configuration.url>
    </properties>

    <profiles>
        <profile>
            <id>dist</id>
            <activation>
                <activeByDefault>false</activeByDefault>
            </activation>
            <properties>
                <packages.to.exclude>${distro.exclude.packages}</packages.to.exclude>
            </properties>
        </profile>

        <profile>
            <id>berkeley-elasticsearch</id>
            <activation>
                <activeByDefault>false</activeByDefault>
            </activation>
            <properties>
                <packages.to.exclude>WEB-INF/lib/je-*.jar,WEB-INF/lib/dom4j-*.jar</packages.to.exclude>
            </properties>
        </profile>

        <profile>
            <id>Windows</id>
            <activation>
                <os>
                    <family>windows</family>
                </os>
            </activation>
            <properties>
                <log4j.configuration.url>file:/${project.build.directory}/../../distro/src/conf/atlas-log4j.xml</log4j.configuration.url>
            </properties>
        </profile>

    </profiles>

    <dependencies>
        <dependency>
            <groupId>org.apache.atlas</groupId>
            <artifactId>atlas-graphdb-impls</artifactId>
            <type>pom</type>
        </dependency>

        <dependency>
            <groupId>org.apache.atlas</groupId>
            <artifactId>atlas-common</artifactId>
        </dependency>

        <dependency>
            <groupId>org.apache.atlas</groupId>
            <artifactId>atlas-repository</artifactId>
        </dependency>

        <dependency>
            <groupId>org.apache.atlas</groupId>
            <artifactId>atlas-client-v1</artifactId>
        </dependency>

        <dependency>
            <groupId>org.apache.atlas</groupId>
            <artifactId>atlas-client-v2</artifactId>
        </dependency>

        <dependency>
            <groupId>org.apache.atlas</groupId>
            <artifactId>atlas-authorization</artifactId>
            <version>${project.version}</version>
        </dependency>

        <dependency>
            <groupId>org.apache.atlas</groupId>
            <artifactId>atlas-notification</artifactId>
        </dependency>

        <dependency>
            <groupId>org.apache.atlas</groupId>
            <artifactId>atlas-intg</artifactId>
        </dependency>

        <dependency>
            <groupId>org.apache.atlas</groupId>
            <artifactId>atlas-janusgraph-hbase2</artifactId>
            <version>${project.version}</version>
            <exclusions>
              <exclusion>
                <groupId>org.noggit</groupId>
                <artifactId>noggit</artifactId>
              </exclusion>
            </exclusions>
        </dependency>

        <dependency>
            <groupId>org.apache.hadoop</groupId>
            <artifactId>hadoop-common</artifactId>
            <exclusions>
                <exclusion>
                    <groupId>javax.servlet</groupId>
                    <artifactId>servlet-api</artifactId>
                </exclusion>
                <exclusion>
                    <groupId>org.eclipse.jetty</groupId>
                    <artifactId>*</artifactId>
                </exclusion>
            </exclusions>
        </dependency>

        <dependency>
            <groupId>org.apache.hadoop</groupId>
            <artifactId>hadoop-minikdc</artifactId>
        </dependency>

        <dependency>
            <groupId>org.apache.hadoop</groupId>
            <artifactId>hadoop-hdfs</artifactId>
            <exclusions>
                <exclusion>
                    <groupId>javax.servlet</groupId>
                    <artifactId>servlet-api</artifactId>
                </exclusion>
                <exclusion>
                    <groupId>org.eclipse.jetty</groupId>
                    <artifactId>*</artifactId>
                </exclusion>
            </exclusions>
        </dependency>

        <!-- Zookeeper, curator -->
        <dependency>
            <groupId>org.apache.curator</groupId>
            <artifactId>curator-framework</artifactId>
        </dependency>

        <dependency>
            <groupId>org.apache.curator</groupId>
            <artifactId>curator-recipes</artifactId>
        </dependency>

        <dependency>
            <groupId>org.apache.curator</groupId>
            <artifactId>curator-client</artifactId>
        </dependency>

        <dependency>
            <groupId>org.apache.zookeeper</groupId>
            <artifactId>zookeeper</artifactId>


        </dependency>
        <!-- supports simple auth handler -->
        <dependency>
            <groupId>org.apache.httpcomponents</groupId>
            <artifactId>httpclient</artifactId>
        </dependency>

        <dependency>
            <groupId>joda-time</groupId>
            <artifactId>joda-time</artifactId>
        </dependency>

        <dependency>
            <groupId>commons-configuration</groupId>
            <artifactId>commons-configuration</artifactId>
        </dependency>

        <dependency>
            <groupId>commons-cli</groupId>
            <artifactId>commons-cli</artifactId>
        </dependency>

        <dependency>
            <groupId>org.apache.commons</groupId>
            <artifactId>commons-lang3</artifactId>
        </dependency>

        <dependency>
            <groupId>com.googlecode.json-simple</groupId>
            <artifactId>json-simple</artifactId>
        </dependency>

        <dependency>
            <groupId>javax.servlet.jsp</groupId>
            <artifactId>jsp-api</artifactId>
        </dependency>

        <dependency>
            <groupId>org.eclipse.jetty</groupId>
            <artifactId>jetty-server</artifactId>
        </dependency>

        <dependency>
            <groupId>org.eclipse.jetty</groupId>
            <artifactId>jetty-webapp</artifactId>
        </dependency>

        <dependency>
            <groupId>com.sun.jersey</groupId>
            <artifactId>jersey-core</artifactId>
        </dependency>

        <dependency>
            <groupId>com.sun.jersey</groupId>
            <artifactId>jersey-server</artifactId>
        </dependency>

        <dependency>
            <groupId>com.sun.jersey</groupId>
            <artifactId>jersey-client</artifactId>
        </dependency>

        <dependency>
            <groupId>com.sun.jersey.contribs</groupId>
            <artifactId>jersey-multipart</artifactId>
        </dependency>

        <dependency>
            <groupId>org.mockito</groupId>
            <artifactId>mockito-all</artifactId>
        </dependency>

        <dependency>
            <groupId>org.testng</groupId>
            <artifactId>testng</artifactId>
        </dependency>

        <dependency>
            <groupId>com.google.inject</groupId>
            <artifactId>guice</artifactId>
            <version>${guice.version}</version>
            <scope>test</scope>
        </dependency>

        <dependency>
            <groupId>com.google.inject.extensions</groupId>
            <artifactId>guice-throwingproviders</artifactId>
            <version>${guice.version}</version>
            <scope>test</scope>
        </dependency>

        <dependency>
            <groupId>com.google.inject.extensions</groupId>
            <artifactId>guice-multibindings</artifactId>
            <version>${guice.version}</version>
            <scope>test</scope>
        </dependency>

        <dependency>
            <groupId>org.eclipse.jetty</groupId>
            <artifactId>jetty-jsp</artifactId>
        </dependency>

        <dependency>
            <groupId>org.glassfish</groupId>
            <artifactId>javax.el</artifactId>
        </dependency>

        <dependency>
            <groupId>commons-io</groupId>
            <artifactId>commons-io</artifactId>
        </dependency>

        <dependency>
                <groupId>org.springframework</groupId>
                <artifactId>spring-core</artifactId>
        </dependency>

        <dependency>
                <groupId>org.springframework</groupId>
                <artifactId>spring-web</artifactId>
        </dependency>

        <dependency>
                <groupId>org.springframework</groupId>
                <artifactId>spring-webmvc</artifactId>
        </dependency>

        <dependency>
                <groupId>org.springframework.security</groupId>
                <artifactId>spring-security-core</artifactId>
        </dependency>

        <dependency>
                <groupId>org.springframework.security</groupId>
                <artifactId>spring-security-web</artifactId>
        </dependency>

        <dependency>
                <groupId>org.springframework.security</groupId>
                <artifactId>spring-security-config</artifactId>
        </dependency>

        <dependency>
                <groupId>org.springframework.security</groupId>
                <artifactId>spring-security-ldap</artifactId>
        </dependency>
        <dependency>
                <groupId>javax.servlet</groupId>
                <artifactId>javax.servlet-api</artifactId>
        </dependency>

        <!-- Jersey + Spring -->
        <dependency>
            <groupId>com.sun.jersey.contribs</groupId>
            <artifactId>jersey-spring</artifactId>
        </dependency>
        <dependency>
            <groupId>com.sun.jersey</groupId>
            <artifactId>jersey-servlet</artifactId>
        </dependency>
        <!-- Required for Spring configuration processing -->
        <dependency>
            <groupId>org.springframework</groupId>
            <artifactId>spring-aop</artifactId>
        </dependency>
        <dependency>
            <groupId>org.aspectj</groupId>
            <artifactId>aspectjrt</artifactId>
            <version>1.8.9</version>
        </dependency>
        <dependency>
            <groupId>org.aspectj</groupId>
            <artifactId>aspectjweaver</artifactId>
            <version>1.8.9</version>
        </dependency>
        <dependency>
            <groupId>org.apache.atlas</groupId>
            <artifactId>atlas-dashboardv2</artifactId>
            <type>war</type>
        </dependency>
        <dependency>
            <groupId>org.easymock</groupId>
            <artifactId>easymock</artifactId>
            <version>3.4</version>
            <scope>test</scope>
        </dependency>

        <dependency>
            <groupId>org.apache.atlas</groupId>
            <artifactId>atlas-intg</artifactId>
            <classifier>tests</classifier>
            <scope>test</scope>
        </dependency>

        <dependency>
            <groupId>org.apache.atlas</groupId>
            <artifactId>atlas-repository</artifactId>
            <classifier>tests</classifier>
            <scope>test</scope>
        </dependency>

        <dependency>
            <groupId>org.elasticsearch.client</groupId>
            <artifactId>elasticsearch-rest-high-level-client</artifactId>
            <version>${elasticsearch.version}</version>
            <exclusions>
                <exclusion>
                    <groupId>org.elasticsearch</groupId>
                    <artifactId>elasticsearch</artifactId>
                </exclusion>
            </exclusions>
        </dependency>

        <dependency>
            <groupId>org.apache.atlas</groupId>
            <artifactId>atlas-graphdb-common</artifactId>
            <classifier>tests</classifier>
            <scope>test</scope>
        </dependency>

        <dependency>
            <groupId>com.nimbusds</groupId>
            <artifactId>nimbus-jose-jwt</artifactId>
            <version>5.4</version>
            <scope>compile</scope>
            <exclusions>
                <exclusion>
                    <groupId>org.bouncycastle</groupId>
                    <artifactId>bcprov-jdk15on</artifactId>
                </exclusion>
            </exclusions>
        </dependency>

        <dependency>
            <groupId>org.apache.atlas</groupId>
            <artifactId>atlas-server-api</artifactId>
        </dependency>

        <dependency>
            <groupId>com.webcohesion.enunciate</groupId>
            <artifactId>enunciate-core-annotations</artifactId>
        </dependency>

        <!-- PAM -->
        <dependency>
            <groupId>org.kohsuke</groupId>
            <artifactId>libpam4j</artifactId>
        </dependency>

        <dependency>
            <groupId>net.java.dev.jna</groupId>
            <artifactId>jna</artifactId>
            <version>4.1.0</version>
        </dependency>
        <dependency>
            <groupId>org.apache.hadoop</groupId>
            <artifactId>hadoop-hdfs-client</artifactId>
            <version>${hadoop.version}</version>
        </dependency>

        <!-- AWS library -->
        <dependency>
            <groupId>org.apache.hadoop</groupId>
            <artifactId>hadoop-aws</artifactId>
            <version>${hadoop.version}</version>
        </dependency>
    </dependencies>

    <build>
        <plugins>
            <plugin>
                <groupId>org.apache.maven.plugins</groupId>
                <artifactId>maven-war-plugin</artifactId>
                <configuration>
                    <archiveClasses>true</archiveClasses>
                    <attachClasses>true</attachClasses>
                    <overlays>
                        <overlay>
                            <groupId>org.apache.atlas</groupId>
                            <artifactId>atlas-dashboardv2</artifactId>
                        </overlay>
                        <overlay>
                            <!-- empty groupId/artifactId represents the current build -->
                        </overlay>
                    </overlays>
                    <archive>
                        <manifest>
                            <addClasspath>true</addClasspath>
                        </manifest>
                    </archive>
                    <packagingExcludes>
                        WEB-INF/lib/junit*.jar,WEB-INF/lib/dom4j-*.jar,${packages.to.exclude}
                    </packagingExcludes>
                </configuration>
            </plugin>

            <plugin>
                <groupId>org.codehaus.mojo</groupId>
                <artifactId>keytool-maven-plugin</artifactId>
                <version>1.5</version>
                <executions>
                    <execution>
                        <id>clean</id>
                        <phase>generate-resources</phase>
                        <goals>
                            <goal>clean</goal>
                        </goals>
                    </execution>
                    <execution>
                        <id>generateKeyPair</id>
                        <phase>generate-resources</phase>
                        <goals>
                            <goal>generateKeyPair</goal>
                        </goals>
                    </execution>
                </executions>
                <configuration>
                    <dname>cn=atlas.apache.org</dname>
                    <keystore>${project.build.directory}/atlas.keystore</keystore>
                    <keypass>keypass</keypass>
                    <storepass>keypass</storepass>
                    <alias>atlas</alias>
                    <keyalg>RSA</keyalg>
                    <validity>100000</validity>
                </configuration>
            </plugin>

            <plugin>
                <groupId>org.apache.maven.plugins</groupId>
                <artifactId>maven-surefire-plugin</artifactId>
                <configuration>
                    <systemProperties>
                        <user.dir>${project.basedir}</user.dir>
                        <projectBaseDir>${project.basedir}/..</projectBaseDir>
                    </systemProperties>
                    <forkMode>always</forkMode>
                    <redirectTestOutputToFile>true</redirectTestOutputToFile>
                    <argLine>-Djava.awt.headless=true -Dproject.version=${project.version}
                        -Dhadoop.tmp.dir=${project.build.directory}/tmp-hadoop-${user.name}
                        -Xmx1024m
                    </argLine>
                </configuration>
                <executions>
                    <!-- Needed for explicit separation of UTs, SSL/Kerberos/Secure server tests and ITs-->
                    <execution>
                        <id>default-test</id>
                        <configuration>
                            <skip>true</skip>
                        </configuration>
                    </execution>

                    <!-- Unit tests don't rely of WAR being built and don't interact with real server -->
                    <execution>
                        <id>unit-tests</id>
                        <phase>test</phase>
                        <goals>
                            <goal>test</goal>
                        </goals>
                        <configuration>
                            <includes>
                                <include>**/*Test.java</include>
                            </includes>
                            <excludes>
                                <exclude>**/*SSL*.java</exclude>
                                <exclude>**/*Kerberos*.java</exclude>
                                <exclude>**/*Base*.java</exclude>
                                <exclude>**/*Secure*.java</exclude>
                                <exclude>**/*Server*.java</exclude>
                                <exclude>**/*$*.java</exclude>
                            </excludes>
                        </configuration>
                    </execution>

                    <!-- Secure tests rely on the generated WAR and (may) start atlas server for tests -->
                    <!-- Eventually all these server interaction tests need to move to IT phase -->
                    <execution>
                        <id>secure-tests</id>
                        <phase>pre-integration-test</phase>
                        <goals>
                            <goal>test</goal>
                        </goals>
                        <configuration>
                            <includes>
                                <include>**/*SSL*Test.java</include>
                                <include>**/*Kerberos*Test.java</include>
                                <include>**/*Secure*Test.java</include>
                                <include>**/*Server*Test.java</include>
                                <include>**/*$*.java</include>
                            </includes>
                            <excludes>
                                <exclude>**/*Base*.java</exclude>
                            </excludes>
                        </configuration>
                    </execution>
                </executions>
            </plugin>

            <plugin>
                <groupId>org.apache.maven.plugins</groupId>
                <artifactId>maven-antrun-plugin</artifactId>
                <executions>
                    <execution>
                        <phase>pre-integration-test</phase>
                        <goals>
                            <goal>run</goal>
                        </goals>
                        <configuration>
                            <tasks>
                                <delete dir="${project.build.directory}/data"/>
                                <delete dir="${project.build.directory}/logs"/>
                            </tasks>
                        </configuration>
                    </execution>
                </executions>
            </plugin>

            <plugin>
                <groupId>org.eclipse.jetty</groupId>
                <artifactId>jetty-maven-plugin</artifactId>
                <configuration>
                    <skip>${skipTests}</skip>
                    <!--only skip int tests -->
                    <httpConnector>
                        <port>31000</port>
                        <idleTimeout>60000</idleTimeout>
                    </httpConnector>
                    <war>${project.build.directory}/atlas-webapp-${project.version}.war</war>
                    <daemon>true</daemon>
                    <webAppSourceDirectory>${project.basedir}/src/main/webapp</webAppSourceDirectory>
                    <webApp>
                        <contextPath>/</contextPath>
                        <descriptor>${project.basedir}/src/main/webapp/WEB-INF/web.xml</descriptor>
                        <extraClasspath>${project.build.testOutputDirectory}</extraClasspath>
                    </webApp>
                    <useTestScope>true</useTestScope>
                    <systemProperties>
                        <systemProperty>
                            <name>atlas.home</name>
                            <value>${project.build.directory}</value>
                        </systemProperty>
                        <systemProperty>
                            <key>atlas.conf</key>
                            <value>${project.build.directory}/test-classes</value>
                        </systemProperty>
                        <systemProperty>
                            <name>atlas.data</name>
                            <value>${project.build.directory}/data</value>
                        </systemProperty>
                        <systemProperty>
                            <name>atlas.log.dir</name>
                            <value>${project.build.directory}/logs</value>
                        </systemProperty>
                        <systemProperty>
                            <name>atlas.log.file</name>
                            <value>application.log</value>
                        </systemProperty>
                        <systemProperty>
                            <name>log4j.configuration</name>
                            <value>${log4j.configuration.url}</value>
                        </systemProperty>
                        <systemProperty>
                            <name>atlas.graphdb.backend</name>
                            <value>${graphdb.backend.impl}</value>
                        </systemProperty>
                        <systemProperty>
                            <key>embedded.solr.directory</key>
                            <value>${project.build.directory}</value>
                        </systemProperty>
                        <systemProperty>
                            <name>org.eclipse.jetty.annotations.maxWait</name>
                            <value>5000</value>
                        </systemProperty>
<<<<<<< HEAD
                        <systemProperty>
                            <name>org.eclipse.jetty.annotations.maxWait</name>
                            <value>5000</value>
                        </systemProperty>
=======
>>>>>>> 604647ef
                    </systemProperties>
                    <stopKey>atlas-stop</stopKey>
                    <stopPort>31001</stopPort>
                    <stopWait>${jetty-maven-plugin.stopWait}</stopWait>
                    <daemon>${debug.jetty.daemon}</daemon>
                    <testClassesDirectory>${project.build.testOutputDirectory}</testClassesDirectory>
                    <useTestClasspath>true</useTestClasspath>
                </configuration>
                <executions>
                    <execution>
                        <id>start-jetty</id>
                        <phase>pre-integration-test</phase>
                        <goals>
                            <goal>deploy-war</goal>
                        </goals>
                    </execution>
                    <execution>
                        <id>stop-jetty</id>
                        <phase>post-integration-test</phase>
                        <goals>
                            <goal>stop</goal>
                        </goals>
                    </execution>
                </executions>
            </plugin>
           <plugin>
                <groupId>org.apache.maven.plugins</groupId>
                <artifactId>maven-resources-plugin</artifactId>
                <executions>
                    <execution>
                        <id>copy-resources</id>
                        <phase>validate</phase>
                        <goals>
                            <goal>copy-resources</goal>
                        </goals>
                        <configuration>
                            <outputDirectory>${basedir}/target/models/</outputDirectory>
                            <resources>
                                <resource>
                                    <directory>${basedir}/../addons/models/</directory>
                                    <filtering>true</filtering>
                                </resource>
                            </resources>
                        </configuration>
                    </execution>

                    <execution>
                        <id>copy-solr-resources</id>
                        <phase>validate</phase>
                        <goals>
                            <goal>copy-resources</goal>
                        </goals>
                        <configuration>
                            <outputDirectory>${project.build.directory}/solr</outputDirectory>
                            <resources>
                                <resource>
                                    <directory>${basedir}/../test-tools/src/main/resources/solr</directory>
                                </resource>
                            </resources>
                        </configuration>
                    </execution>
                </executions>
            </plugin>

            <plugin>
                <groupId>com.webcohesion.enunciate</groupId>
                <artifactId>enunciate-maven-plugin</artifactId>
                <version>${enunciate-maven-plugin.version}</version>
                <configuration>
                    <configFile>${project.parent.basedir}/build-tools/src/main/resources/enunciate.xml</configFile>
                    <enunciateArtifactId/>
                    <docsDir>${project.build.directory}/api/v2/</docsDir>
                    <source>1.8</source>
                    <target>1.8</target>
                    <skipEnunciate>${skipEnunciate}</skipEnunciate>
                </configuration>
                <dependencies>
                    <dependency>
                        <groupId>javax.annotation</groupId>
                        <artifactId>javax.annotation-api</artifactId>
                        <version>1.3</version>
                    </dependency>
                </dependencies>
            </plugin>
        </plugins>
    </build>


</project><|MERGE_RESOLUTION|>--- conflicted
+++ resolved
@@ -656,13 +656,6 @@
                             <name>org.eclipse.jetty.annotations.maxWait</name>
                             <value>5000</value>
                         </systemProperty>
-<<<<<<< HEAD
-                        <systemProperty>
-                            <name>org.eclipse.jetty.annotations.maxWait</name>
-                            <value>5000</value>
-                        </systemProperty>
-=======
->>>>>>> 604647ef
                     </systemProperties>
                     <stopKey>atlas-stop</stopKey>
                     <stopPort>31001</stopPort>
