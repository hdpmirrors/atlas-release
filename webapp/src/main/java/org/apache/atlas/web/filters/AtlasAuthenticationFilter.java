--- conflicted
+++ resolved
@@ -57,7 +57,6 @@
 import javax.servlet.ServletException;
 import javax.servlet.ServletRequest;
 import javax.servlet.ServletResponse;
-import javax.servlet.http.Cookie;
 import javax.servlet.http.HttpServlet;
 import javax.servlet.http.HttpServletRequest;
 import javax.servlet.http.HttpServletRequestWrapper;
@@ -517,32 +516,6 @@
         resp.addHeader("Set-Cookie", sb.toString());
     }
 
-<<<<<<< HEAD
-    protected AuthenticationToken getToken(HttpServletRequest request) throws IOException, AuthenticationException {
-        AuthenticationToken token = null;
-        String tokenStr = null;
-        Cookie[] cookies = request.getCookies();
-
-        if(cookies != null) {
-            Cookie[] arr$ = cookies;
-            int len$ = cookies.length;
-
-            for(int i$ = 0; i$ < len$; ++i$) {
-                Cookie cookie = arr$[i$];
-                if(cookie.getName().equals(AuthenticatedURL.AUTH_COOKIE)) {
-                    tokenStr = cookie.getValue();
-                    try {
-                        tokenStr = this.signer.verifyAndExtract(tokenStr);
-                        break;
-                    } catch (SignerException var10) {
-                        throw new AuthenticationException(var10);
-                    }
-                }
-            }
-        }
-
-        if(tokenStr != null) {
-=======
     @Override
     protected AuthenticationToken getToken(HttpServletRequest request)
             throws IOException, AuthenticationException {
@@ -563,15 +536,10 @@
         }
 
         if (tokenStr != null) {
->>>>>>> b28ab21e
             token = AuthenticationToken.parse(tokenStr);
             if(token != null) {
                 AuthenticationHandler authHandler = getAuthenticationHandler();
                 if (!token.getType().equals(authHandler.getType())) {
-<<<<<<< HEAD
-
-=======
->>>>>>> b28ab21e
                     throw new AuthenticationException("Invalid AuthenticationToken type");
                 }
                 if (token.isExpired()) {
@@ -579,10 +547,6 @@
                 }
             }
         }
-<<<<<<< HEAD
-
-=======
->>>>>>> b28ab21e
         return token;
     }
 
