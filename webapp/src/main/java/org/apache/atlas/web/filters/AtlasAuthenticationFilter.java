/**
 * Licensed to the Apache Software Foundation (ASF) under one
 * or more contributor license agreements.  See the NOTICE file
 * distributed with this work for additional information
 * regarding copyright ownership.  The ASF licenses this file
 * to you under the Apache License, Version 2.0 (the
 * "License"); you may not use this file except in compliance
 * with the License.  You may obtain a copy of the License at
 *
 *     http://www.apache.org/licenses/LICENSE-2.0
 *
 * Unless required by applicable law or agreed to in writing, software
 * distributed under the License is distributed on an "AS IS" BASIS,
 * WITHOUT WARRANTIES OR CONDITIONS OF ANY KIND, either express or implied.
 * See the License for the specific language governing permissions and
 * limitations under the License.
 */

package org.apache.atlas.web.filters;

import com.google.inject.Singleton;
import org.apache.atlas.ApplicationProperties;
import org.apache.atlas.security.SecurityProperties;
<<<<<<< HEAD
import org.apache.atlas.web.listeners.LoginProcessor;
import org.apache.commons.configuration.Configuration;
=======
import org.apache.commons.configuration.Configuration;
import org.apache.commons.configuration.ConfigurationConverter;
>>>>>>> 6a63f715
import org.apache.hadoop.security.SecurityUtil;
import org.apache.hadoop.security.authentication.server.AuthenticationFilter;
import org.apache.hadoop.security.authentication.server.KerberosAuthenticationHandler;
import org.slf4j.Logger;
import org.slf4j.LoggerFactory;

import javax.servlet.FilterConfig;
import javax.servlet.ServletException;
import java.io.IOException;
import java.net.InetAddress;
import java.net.UnknownHostException;
import java.util.Enumeration;
import java.util.Iterator;
import java.util.Properties;

/**
 * This enforces authentication as part of the filter before processing the request.
 * todo: Subclass of {@link org.apache.hadoop.security.authentication.server.AuthenticationFilter}.
 */
@Singleton
public class AtlasAuthenticationFilter extends AuthenticationFilter {
    private static final Logger LOG = LoggerFactory.getLogger(AtlasAuthenticationFilter.class);
    static final String PREFIX = "atlas.http.authentication";

    @Override
    protected Properties getConfiguration(String configPrefix, FilterConfig filterConfig) throws ServletException {
        Configuration configuration;
        try {
            configuration = ApplicationProperties.get();
        } catch (Exception e) {
            throw new ServletException(e);
        }

        // transfer atlas-application.properties config items starting with defined prefix
        Configuration subConfiguration = ApplicationProperties.getSubsetConfiguration(configuration, PREFIX);
        Properties config = ConfigurationConverter.getProperties(subConfiguration);

        config.put(AuthenticationFilter.COOKIE_PATH, "/");

        // add any config passed in as init parameters
        Enumeration<String> enumeration = filterConfig.getInitParameterNames();
        while (enumeration.hasMoreElements()) {
            String name = enumeration.nextElement();
            config.put(name, filterConfig.getInitParameter(name));
        }

        //Resolve _HOST into bind address
        String bindAddress = configuration.getString(SecurityProperties.BIND_ADDRESS);
        if (bindAddress == null) {
            LOG.info("No host name configured.  Defaulting to local host name.");
            try {
                bindAddress = InetAddress.getLocalHost().getHostName();
            } catch (UnknownHostException e) {
                throw new ServletException("Unable to obtain host name", e);
            }
        }
        String principal = config.getProperty(KerberosAuthenticationHandler.PRINCIPAL);
        if (principal != null) {
            try {
                principal = SecurityUtil.getServerPrincipal(principal, bindAddress);
            } catch (IOException ex) {
                throw new RuntimeException("Could not resolve Kerberos principal name: " + ex.toString(), ex);
            }
            config.put(KerberosAuthenticationHandler.PRINCIPAL, principal);
        }

        try {
            LoginProcessor.reloginExpiringKeytabUser();
        } catch (IOException e) {
            throw new ServletException("Unable to renew Kerberos Credentials", e);
        }

        LOG.info("AuthenticationFilterConfig: {}", config);

        return config;
    }

}<|MERGE_RESOLUTION|>--- conflicted
+++ resolved
@@ -21,13 +21,8 @@
 import com.google.inject.Singleton;
 import org.apache.atlas.ApplicationProperties;
 import org.apache.atlas.security.SecurityProperties;
-<<<<<<< HEAD
-import org.apache.atlas.web.listeners.LoginProcessor;
-import org.apache.commons.configuration.Configuration;
-=======
 import org.apache.commons.configuration.Configuration;
 import org.apache.commons.configuration.ConfigurationConverter;
->>>>>>> 6a63f715
 import org.apache.hadoop.security.SecurityUtil;
 import org.apache.hadoop.security.authentication.server.AuthenticationFilter;
 import org.apache.hadoop.security.authentication.server.KerberosAuthenticationHandler;
@@ -94,12 +89,6 @@
             config.put(KerberosAuthenticationHandler.PRINCIPAL, principal);
         }
 
-        try {
-            LoginProcessor.reloginExpiringKeytabUser();
-        } catch (IOException e) {
-            throw new ServletException("Unable to renew Kerberos Credentials", e);
-        }
-
         LOG.info("AuthenticationFilterConfig: {}", config);
 
         return config;
